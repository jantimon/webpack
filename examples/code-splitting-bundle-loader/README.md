This example combines Code Splitting and Loaders. Make sure you have read the documentation of the examples that show the feature alone.

The bundle loader is used to create a wrapper module for `file.js` that loads this module on demand. The wrapper module returns a function that can be called to asynchronously receive the inner module.

# example.js

```javascript
require("bundle-loader!./file.js")(function(fileJsExports) {
	console.log(fileJsExports);
});
```

# file.js

```javascript
module.exports = "It works";
```

# dist/output.js

<details><summary><code>/******/ (function(modules) { /* webpackBootstrap */ })</code></summary>

<<<<<<< HEAD
``` javascript
/******/ (function(modules, runtime) { // webpackBootstrap
/******/ 	"use strict";
=======
```javascript
/******/ (function(modules) { // webpackBootstrap
/******/ 	// install a JSONP callback for chunk loading
/******/ 	function webpackJsonpCallback(data) {
/******/ 		var chunkIds = data[0];
/******/ 		var moreModules = data[1];
/******/
/******/
/******/ 		// add "moreModules" to the modules object,
/******/ 		// then flag all "chunkIds" as loaded and fire callback
/******/ 		var moduleId, chunkId, i = 0, resolves = [];
/******/ 		for(;i < chunkIds.length; i++) {
/******/ 			chunkId = chunkIds[i];
/******/ 			if(installedChunks[chunkId]) {
/******/ 				resolves.push(installedChunks[chunkId][0]);
/******/ 			}
/******/ 			installedChunks[chunkId] = 0;
/******/ 		}
/******/ 		for(moduleId in moreModules) {
/******/ 			if(Object.prototype.hasOwnProperty.call(moreModules, moduleId)) {
/******/ 				modules[moduleId] = moreModules[moduleId];
/******/ 			}
/******/ 		}
/******/ 		if(parentJsonpFunction) parentJsonpFunction(data);
/******/
/******/ 		while(resolves.length) {
/******/ 			resolves.shift()();
/******/ 		}
/******/
/******/ 	};
/******/
/******/
>>>>>>> b72b96a2
/******/ 	// The module cache
/******/ 	var installedModules = {};
/******/
/******/ 	// The require function
/******/ 	function __webpack_require__(moduleId) {
/******/
/******/ 		// Check if module is in cache
/******/ 		if(installedModules[moduleId]) {
/******/ 			return installedModules[moduleId].exports;
/******/ 		}
/******/ 		// Create a new module (and put it into the cache)
/******/ 		var module = installedModules[moduleId] = {
/******/ 			i: moduleId,
/******/ 			l: false,
/******/ 			exports: {}
/******/ 		};
/******/
/******/ 		// Execute the module function
/******/ 		modules[moduleId].call(module.exports, module, module.exports, __webpack_require__);
/******/
/******/ 		// Flag the module as loaded
/******/ 		module.l = true;
/******/
/******/ 		// Return the exports of the module
/******/ 		return module.exports;
/******/ 	}
/******/
/******/
/******/ 	// expose the modules object (__webpack_modules__)
/******/ 	__webpack_require__.m = modules;
/******/
/******/ 	// the startup function
/******/ 	function startup() {
/******/ 		// Load entry module and return exports
/******/ 		return __webpack_require__(0);
/******/ 	};
/******/ 	// initialize runtime
/******/ 	runtime(__webpack_require__);
/******/
/******/ 	// run startup
/******/ 	return startup();
/******/ })
/************************************************************************/
```

</details>

```javascript
/******/ ([
/* 0 */
/*!********************!*\
  !*** ./example.js ***!
  \********************/
/*! other exports [maybe provided (runtime-defined)] [no usage info] */
/*! runtime requirements: __webpack_require__ */
/***/ (function(__unusedmodule, __unusedexports, __webpack_require__) {

__webpack_require__(/*! bundle-loader!./file.js */ 1)(function(fileJsExports) {
	console.log(fileJsExports);
});


/***/ }),
/* 1 */
/*!******************************************************!*\
  !*** (webpack)/node_modules/bundle-loader!./file.js ***!
  \******************************************************/
/*! other exports [maybe provided (runtime-defined)] [no usage info] */
/*! runtime requirements: module__webpack_require__.e, __webpack_require__,  */
/***/ (function(module, __unusedexports, __webpack_require__) {

var cbs = [], 
	data;
module.exports = function(cb) {
	if(cbs) cbs.push(cb);
	else cb(data);
}
__webpack_require__.e(/*! require.ensure */ 396).then((function(require) {
	data = __webpack_require__(/*! !./file.js */ 2);
	var callbacks = cbs;
	cbs = null;
	for(var i = 0, l = callbacks.length; i < l; i++) {
		callbacks[i](data);
	}
}).bind(null, __webpack_require__)).catch(__webpack_require__.oe);

/***/ })
/******/ ],
```

<details><summary><code>function(__webpack_require__) { /* webpackRuntimeModules */ });</code></summary>

``` js
/******/ function(__webpack_require__) { // webpackRuntimeModules
/******/ 	"use strict";
/******/ 
/******/ 	/* webpack/runtime/ensure chunk */
/******/ 	!function() {
/******/ 		__webpack_require__.f = {};
/******/ 		// This file contains only the entry chunk.
/******/ 		// The chunk loading function for additional chunks
/******/ 		__webpack_require__.e = function requireEnsure(chunkId) {
/******/ 			return Promise.all(Object.keys(__webpack_require__.f).reduce(function(promises, key) { __webpack_require__.f[key](chunkId, promises); return promises; }, []));
/******/ 		};
/******/ 	}();
/******/ 	
/******/ 	/* webpack/runtime/publicPath */
/******/ 	!function() {
/******/ 		__webpack_require__.p = "dist/";
/******/ 	}();
/******/ 	
/******/ 	/* webpack/runtime/get javascript chunk filename */
/******/ 	!function() {
/******/ 		
/******/ 		// This function only allows to reference on-demand chunks
/******/ 		__webpack_require__.u = function(chunkId) {
/******/ 			// return url for filenames based on template
/******/ 			return "" + chunkId + ".output.js";
/******/ 		};
/******/ 	}();
/******/ 	
/******/ 	/* webpack/runtime/jsonp chunk loading */
/******/ 	!function() {
/******/ 		
/******/ 		
/******/ 		// object to store loaded and loading chunks
/******/ 		// undefined = chunk not loaded, null = chunk preloaded/prefetched
/******/ 		// Promise = chunk loading, 0 = chunk loaded
/******/ 		var installedChunks = {
/******/ 			404: 0
/******/ 		};
/******/ 		
/******/ 		
/******/ 		
/******/ 		__webpack_require__.f.j = function(chunkId, promises) {
/******/ 			// JSONP chunk loading for javascript
/******/ 			var installedChunkData = installedChunks[chunkId];
/******/ 			if(installedChunkData !== 0) { // 0 means "already installed".
/******/ 		
/******/ 				// a Promise means "currently loading".
/******/ 				if(installedChunkData) {
/******/ 					promises.push(installedChunkData[2]);
/******/ 				} else {
/******/ 					// setup Promise in chunk cache
/******/ 					var promise = new Promise(function(resolve, reject) {
/******/ 						installedChunkData = installedChunks[chunkId] = [resolve, reject];
/******/ 					});
/******/ 					promises.push(installedChunkData[2] = promise);
/******/ 		
/******/ 					// start chunk loading
/******/ 					var url = __webpack_require__.p + __webpack_require__.u(chunkId);
/******/ 					var loadingEnded = function() { if(installedChunks[chunkId]) return installedChunks[chunkId][1]; if(installedChunks[chunkId] !== 0) installedChunks[chunkId] = undefined; };
/******/ 					var script = document.createElement('script');
/******/ 					var onScriptComplete;
/******/ 		
/******/ 					script.charset = 'utf-8';
/******/ 					script.timeout = 120;
/******/ 					if (__webpack_require__.nc) {
/******/ 						script.setAttribute("nonce", __webpack_require__.nc);
/******/ 					}
/******/ 					script.src = url;
/******/ 		
/******/ 					onScriptComplete = function (event) {
/******/ 						// avoid mem leaks in IE.
/******/ 						script.onerror = script.onload = null;
/******/ 						clearTimeout(timeout);
/******/ 						var reportError = loadingEnded();
/******/ 						if(reportError) {
/******/ 							var errorType = event && (event.type === 'load' ? 'missing' : event.type);
/******/ 							var realSrc = event && event.target && event.target.src;
/******/ 							var error = new Error('Loading chunk ' + chunkId + ' failed.\n(' + errorType + ': ' + realSrc + ')');
/******/ 							error.type = errorType;
/******/ 							error.request = realSrc;
/******/ 							reportError(error);
/******/ 						}
/******/ 					};
/******/ 					var timeout = setTimeout(function(){
/******/ 						onScriptComplete({ type: 'timeout', target: script });
/******/ 					}, 120000);
/******/ 					script.onerror = script.onload = onScriptComplete;
/******/ 					document.head.appendChild(script);
/******/ 		
/******/ 					// no HMR
/******/ 				}
/******/ 			}
/******/ 		
/******/ 			// no chunk preloading needed
/******/ 		};
/******/ 		
/******/ 		// no prefetching
/******/ 		
/******/ 		// no HMR
/******/ 		
/******/ 		// no HMR manifest
/******/ 		
/******/ 		// no deferred startup
/******/ 		
/******/ 		// install a JSONP callback for chunk loading
/******/ 		function webpackJsonpCallback(data) {
/******/ 			var chunkIds = data[0];
/******/ 			var moreModules = data[1];
/******/ 		
/******/ 			var runtime = data[3];
/******/ 		
/******/ 			// add "moreModules" to the modules object,
/******/ 			// then flag all "chunkIds" as loaded and fire callback
/******/ 			var moduleId, chunkId, i = 0, resolves = [];
/******/ 			for(;i < chunkIds.length; i++) {
/******/ 				chunkId = chunkIds[i];
/******/ 				if(installedChunks[chunkId]) {
/******/ 					resolves.push(installedChunks[chunkId][0]);
/******/ 				}
/******/ 				installedChunks[chunkId] = 0;
/******/ 			}
/******/ 			for(moduleId in moreModules) {
/******/ 				if(Object.prototype.hasOwnProperty.call(moreModules, moduleId)) {
/******/ 					__webpack_require__.m[moduleId] = moreModules[moduleId];
/******/ 				}
/******/ 			}
/******/ 			if(runtime) runtime(__webpack_require__);
/******/ 			if(parentJsonpFunction) parentJsonpFunction(data);
/******/ 		
/******/ 			while(resolves.length) {
/******/ 				resolves.shift()();
/******/ 			}
/******/ 		
/******/ 		};
/******/ 		
/******/ 		var jsonpArray = window["webpackJsonp"] = window["webpackJsonp"] || [];
/******/ 		var oldJsonpFunction = jsonpArray.push.bind(jsonpArray);
/******/ 		jsonpArray.push = webpackJsonpCallback;
/******/ 		
/******/ 		var parentJsonpFunction = oldJsonpFunction;
/******/ 	}();
/******/ 	
/******/ }
);
```

</details>


# dist/396.output.js

<<<<<<< HEAD
``` javascript
(window["webpackJsonp"] = window["webpackJsonp"] || []).push([[396],{
=======
```javascript
(window["webpackJsonp"] = window["webpackJsonp"] || []).push([[1],{
>>>>>>> b72b96a2

/***/ 2:
/*!*****************!*\
  !*** ./file.js ***!
  \*****************/
/*! other exports [maybe provided (runtime-defined)] [no usage info] */
/*! runtime requirements: module */
/***/ (function(module) {

module.exports = "It works";

/***/ })

}]);
```

# Info

## Unoptimized

```
Hash: 0a1b2c3d4e5f6a7b8c9d
<<<<<<< HEAD
Version: webpack 5.0.0-alpha.9
        Asset       Size  Chunks             Chunk Names
396.output.js  327 bytes   {396}  [emitted]
    output.js   8.12 KiB   {404}  [emitted]  main
=======
Version: webpack 4.29.6
      Asset       Size  Chunks             Chunk Names
1.output.js  257 bytes       1  [emitted]  
  output.js   8.78 KiB       0  [emitted]  main
>>>>>>> b72b96a2
Entrypoint main = output.js
chunk {396} 396.output.js 28 bytes [rendered]
    > [1] (webpack)/node_modules/bundle-loader!./file.js 7:0-14:2
 [2] ./file.js 28 bytes {396} [built]
     [used exports unknown]
     cjs require !!./file.js [1] (webpack)/node_modules/bundle-loader!./file.js 8:8-30
chunk {404} output.js (main) 375 bytes (javascript) 3.65 KiB (runtime) [entry] [rendered]
    > ./example.js main
 [0] ./example.js 94 bytes {404} [built]
     [used exports unknown]
     entry ./example.js main
 [1] (webpack)/node_modules/bundle-loader!./file.js 281 bytes {404} [built]
     [used exports unknown]
     cjs require bundle-loader!./file.js [0] ./example.js 1:0-34
     + 4 hidden chunk modules
```

## Production mode

```
Hash: 0a1b2c3d4e5f6a7b8c9d
<<<<<<< HEAD
Version: webpack 5.0.0-alpha.9
        Asset       Size  Chunks             Chunk Names
396.output.js  100 bytes   {396}  [emitted]
    output.js   1.55 KiB   {404}  [emitted]  main
=======
Version: webpack 4.29.6
      Asset      Size  Chunks             Chunk Names
1.output.js  98 bytes       1  [emitted]  
  output.js  2.16 KiB       0  [emitted]  main
>>>>>>> b72b96a2
Entrypoint main = output.js
chunk {396} 396.output.js 28 bytes [rendered]
    > [83] (webpack)/node_modules/bundle-loader!./file.js 7:0-14:2
 [396] ./file.js 28 bytes {396} [built]
       cjs require !!./file.js [83] (webpack)/node_modules/bundle-loader!./file.js 8:8-30
chunk {404} output.js (main) 375 bytes (javascript) 3.65 KiB (runtime) [entry] [rendered]
    > ./example.js main
  [83] (webpack)/node_modules/bundle-loader!./file.js 281 bytes {404} [built]
       cjs require bundle-loader!./file.js [275] ./example.js 1:0-34
 [275] ./example.js 94 bytes {404} [built]
       entry ./example.js main
     + 4 hidden chunk modules
```<|MERGE_RESOLUTION|>--- conflicted
+++ resolved
@@ -20,44 +20,9 @@
 
 <details><summary><code>/******/ (function(modules) { /* webpackBootstrap */ })</code></summary>
 
-<<<<<<< HEAD
-``` javascript
+```javascript
 /******/ (function(modules, runtime) { // webpackBootstrap
 /******/ 	"use strict";
-=======
-```javascript
-/******/ (function(modules) { // webpackBootstrap
-/******/ 	// install a JSONP callback for chunk loading
-/******/ 	function webpackJsonpCallback(data) {
-/******/ 		var chunkIds = data[0];
-/******/ 		var moreModules = data[1];
-/******/
-/******/
-/******/ 		// add "moreModules" to the modules object,
-/******/ 		// then flag all "chunkIds" as loaded and fire callback
-/******/ 		var moduleId, chunkId, i = 0, resolves = [];
-/******/ 		for(;i < chunkIds.length; i++) {
-/******/ 			chunkId = chunkIds[i];
-/******/ 			if(installedChunks[chunkId]) {
-/******/ 				resolves.push(installedChunks[chunkId][0]);
-/******/ 			}
-/******/ 			installedChunks[chunkId] = 0;
-/******/ 		}
-/******/ 		for(moduleId in moreModules) {
-/******/ 			if(Object.prototype.hasOwnProperty.call(moreModules, moduleId)) {
-/******/ 				modules[moduleId] = moreModules[moduleId];
-/******/ 			}
-/******/ 		}
-/******/ 		if(parentJsonpFunction) parentJsonpFunction(data);
-/******/
-/******/ 		while(resolves.length) {
-/******/ 			resolves.shift()();
-/******/ 		}
-/******/
-/******/ 	};
-/******/
-/******/
->>>>>>> b72b96a2
 /******/ 	// The module cache
 /******/ 	var installedModules = {};
 /******/
@@ -135,7 +100,7 @@
 	if(cbs) cbs.push(cb);
 	else cb(data);
 }
-__webpack_require__.e(/*! require.ensure */ 396).then((function(require) {
+__webpack_require__.e(/*! require.ensure */ 929).then((function(require) {
 	data = __webpack_require__(/*! !./file.js */ 2);
 	var callbacks = cbs;
 	cbs = null;
@@ -171,8 +136,7 @@
 /******/ 	
 /******/ 	/* webpack/runtime/get javascript chunk filename */
 /******/ 	!function() {
-/******/ 		
-/******/ 		// This function only allows to reference on-demand chunks
+/******/ 		// This function allow to reference async chunks
 /******/ 		__webpack_require__.u = function(chunkId) {
 /******/ 			// return url for filenames based on template
 /******/ 			return "" + chunkId + ".output.js";
@@ -187,7 +151,7 @@
 /******/ 		// undefined = chunk not loaded, null = chunk preloaded/prefetched
 /******/ 		// Promise = chunk loading, 0 = chunk loaded
 /******/ 		var installedChunks = {
-/******/ 			404: 0
+/******/ 			179: 0
 /******/ 		};
 /******/ 		
 /******/ 		
@@ -300,15 +264,10 @@
 </details>
 
 
-# dist/396.output.js
-
-<<<<<<< HEAD
-``` javascript
-(window["webpackJsonp"] = window["webpackJsonp"] || []).push([[396],{
-=======
-```javascript
-(window["webpackJsonp"] = window["webpackJsonp"] || []).push([[1],{
->>>>>>> b72b96a2
+# dist/929.output.js
+
+```javascript
+(window["webpackJsonp"] = window["webpackJsonp"] || []).push([[929],{
 
 /***/ 2:
 /*!*****************!*\
@@ -331,59 +290,45 @@
 
 ```
 Hash: 0a1b2c3d4e5f6a7b8c9d
-<<<<<<< HEAD
-Version: webpack 5.0.0-alpha.9
+Version: webpack 5.0.0-alpha.11
         Asset       Size  Chunks             Chunk Names
-396.output.js  327 bytes   {396}  [emitted]
-    output.js   8.12 KiB   {404}  [emitted]  main
-=======
-Version: webpack 4.29.6
-      Asset       Size  Chunks             Chunk Names
-1.output.js  257 bytes       1  [emitted]  
-  output.js   8.78 KiB       0  [emitted]  main
->>>>>>> b72b96a2
+929.output.js  327 bytes   {929}  [emitted]
+    output.js    8.1 KiB   {179}  [emitted]  main
 Entrypoint main = output.js
-chunk {396} 396.output.js 28 bytes [rendered]
-    > [1] (webpack)/node_modules/bundle-loader!./file.js 7:0-14:2
- [2] ./file.js 28 bytes {396} [built]
-     [used exports unknown]
-     cjs require !!./file.js [1] (webpack)/node_modules/bundle-loader!./file.js 8:8-30
-chunk {404} output.js (main) 375 bytes (javascript) 3.65 KiB (runtime) [entry] [rendered]
+chunk {179} output.js (main) 375 bytes (javascript) 3.64 KiB (runtime) [entry] [rendered]
     > ./example.js main
- [0] ./example.js 94 bytes {404} [built]
+ [0] ./example.js 94 bytes {179} [built]
      [used exports unknown]
      entry ./example.js main
- [1] (webpack)/node_modules/bundle-loader!./file.js 281 bytes {404} [built]
+ [1] (webpack)/node_modules/bundle-loader!./file.js 281 bytes {179} [built]
      [used exports unknown]
      cjs require bundle-loader!./file.js [0] ./example.js 1:0-34
      + 4 hidden chunk modules
+chunk {929} 929.output.js 28 bytes [rendered]
+    > [1] (webpack)/node_modules/bundle-loader!./file.js 7:0-14:2
+ [2] ./file.js 28 bytes {929} [built]
+     [used exports unknown]
+     cjs require !!./file.js [1] (webpack)/node_modules/bundle-loader!./file.js 8:8-30
 ```
 
 ## Production mode
 
 ```
 Hash: 0a1b2c3d4e5f6a7b8c9d
-<<<<<<< HEAD
-Version: webpack 5.0.0-alpha.9
+Version: webpack 5.0.0-alpha.11
         Asset       Size  Chunks             Chunk Names
-396.output.js  100 bytes   {396}  [emitted]
-    output.js   1.55 KiB   {404}  [emitted]  main
-=======
-Version: webpack 4.29.6
-      Asset      Size  Chunks             Chunk Names
-1.output.js  98 bytes       1  [emitted]  
-  output.js  2.16 KiB       0  [emitted]  main
->>>>>>> b72b96a2
+929.output.js  100 bytes   {929}  [emitted]
+    output.js   1.55 KiB   {179}  [emitted]  main
 Entrypoint main = output.js
-chunk {396} 396.output.js 28 bytes [rendered]
-    > [83] (webpack)/node_modules/bundle-loader!./file.js 7:0-14:2
- [396] ./file.js 28 bytes {396} [built]
-       cjs require !!./file.js [83] (webpack)/node_modules/bundle-loader!./file.js 8:8-30
-chunk {404} output.js (main) 375 bytes (javascript) 3.65 KiB (runtime) [entry] [rendered]
+chunk {179} output.js (main) 375 bytes (javascript) 3.64 KiB (runtime) [entry] [rendered]
     > ./example.js main
-  [83] (webpack)/node_modules/bundle-loader!./file.js 281 bytes {404} [built]
-       cjs require bundle-loader!./file.js [275] ./example.js 1:0-34
- [275] ./example.js 94 bytes {404} [built]
+ [144] ./example.js 94 bytes {179} [built]
        entry ./example.js main
+ [341] (webpack)/node_modules/bundle-loader!./file.js 281 bytes {179} [built]
+       cjs require bundle-loader!./file.js [144] ./example.js 1:0-34
      + 4 hidden chunk modules
+chunk {929} 929.output.js 28 bytes [rendered]
+    > [341] (webpack)/node_modules/bundle-loader!./file.js 7:0-14:2
+ [929] ./file.js 28 bytes {929} [built]
+       cjs require !!./file.js [341] (webpack)/node_modules/bundle-loader!./file.js 8:8-30
 ```