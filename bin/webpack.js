#!/usr/bin/env node

/*
	MIT License http://www.opensource.org/licenses/mit-license.php
	Author Tobias Koppers @sokra
*/
var path = require("path");

// Local version replace global one
try {
	var localWebpack = require.resolve(path.join(process.cwd(), "node_modules", "webpack", "bin", "webpack.js"));
	if(__filename !== localWebpack) {
		return require(localWebpack);
	}
} catch(e) {}
var yargs = require("yargs")
	.usage("webpack " + require("../package.json").version + "\n" +
		"Usage: https://webpack.js.org/api/cli/\n" +
		"Usage without config file: webpack <entry> [<entry>] <output>\n" +
		"Usage with config file: webpack");

require("./config-yargs")(yargs);

var DISPLAY_GROUP = "Stats options:";
var BASIC_GROUP = "Basic options:";

yargs.options({
	"json": {
		type: "boolean",
		alias: "j",
		describe: "Prints the result as JSON."
	},
	"progress": {
		type: "boolean",
		describe: "Print compilation progress in percentage",
		group: BASIC_GROUP
	},
	"color": {
		type: "boolean",
		alias: "colors",
		default: function supportsColor() {
			return require("supports-color");
		},
		group: DISPLAY_GROUP,
		describe: "Enables/Disables colors on the console"
	},
	"sort-modules-by": {
		type: "string",
		group: DISPLAY_GROUP,
		describe: "Sorts the modules list by property in module"
	},
	"sort-chunks-by": {
		type: "string",
		group: DISPLAY_GROUP,
		describe: "Sorts the chunks list by property in chunk"
	},
	"sort-assets-by": {
		type: "string",
		group: DISPLAY_GROUP,
		describe: "Sorts the assets list by property in asset"
	},
	"hide-modules": {
		type: "boolean",
		group: DISPLAY_GROUP,
		describe: "Hides info about modules"
	},
	"display-exclude": {
		type: "string",
		group: DISPLAY_GROUP,
		describe: "Exclude modules in the output"
	},
	"display-modules": {
		type: "boolean",
		group: DISPLAY_GROUP,
		describe: "Display even excluded modules in the output"
	},
	"display-max-modules": {
		type: "number",
		group: DISPLAY_GROUP,
		describe: "Sets the maximum number of visible modules in output"
	},
	"display-chunks": {
		type: "boolean",
		group: DISPLAY_GROUP,
		describe: "Display chunks in the output"
	},
	"display-entrypoints": {
		type: "boolean",
		group: DISPLAY_GROUP,
		describe: "Display entry points in the output"
	},
	"display-origins": {
		type: "boolean",
		group: DISPLAY_GROUP,
		describe: "Display origins of chunks in the output"
	},
	"display-cached": {
		type: "boolean",
		group: DISPLAY_GROUP,
		describe: "Display also cached modules in the output"
	},
	"display-cached-assets": {
		type: "boolean",
		group: DISPLAY_GROUP,
		describe: "Display also cached assets in the output"
	},
	"display-reasons": {
		type: "boolean",
		group: DISPLAY_GROUP,
		describe: "Display reasons about module inclusion in the output"
	},
	"display-depth": {
		type: "boolean",
		group: DISPLAY_GROUP,
		describe: "Display distance from entry point for each module"
	},
	"display-used-exports": {
		type: "boolean",
		group: DISPLAY_GROUP,
		describe: "Display information about used exports in modules (Tree Shaking)"
	},
	"display-provided-exports": {
		type: "boolean",
		group: DISPLAY_GROUP,
		describe: "Display information about exports provided from modules"
	},
	"display-optimization-bailout": {
		type: "boolean",
		group: DISPLAY_GROUP,
		describe: "Display information about why optimization bailed out for modules"
	},
	"display-error-details": {
		type: "boolean",
		group: DISPLAY_GROUP,
		describe: "Display details about errors"
	},
	"display": {
		type: "string",
		group: DISPLAY_GROUP,
		describe: "Select display preset (verbose, detailed, normal, minimal, errors-only, none)"
	},
	"verbose": {
		type: "boolean",
		group: DISPLAY_GROUP,
		describe: "Show more details"
	}
});

// yargs will terminate the process early when the user uses help or version.
// This causes large help outputs to be cut short (https://github.com/nodejs/node/wiki/API-changes-between-v0.10-and-v4#process).
// To prevent this we use the yargs.parse API and exit the process normally
yargs.parse(process.argv.slice(2), (err, argv, output) => {

	// arguments validation failed
	if(err && output) {
		console.error(output);
		process.exitCode = 1;
		return;
	}

	// help or version info
	if(output) {
		console.log(output);
		return;
	}

	if(argv.verbose) {
		argv["display"] = "verbose";
	}

	var options = require("./convert-argv")(yargs, argv);

	function ifArg(name, fn, init) {
		if(Array.isArray(argv[name])) {
			if(init) init();
			argv[name].forEach(fn);
		} else if(typeof argv[name] !== "undefined") {
			if(init) init();
			fn(argv[name], -1);
		}
	}

	function processOptions(options) {
		// process Promise
		if(typeof options.then === "function") {
			options.then(processOptions).catch(function(err) {
				console.error(err.stack || err);
				process.exit(1); // eslint-disable-line
			});
			return;
		}

		var firstOptions = [].concat(options)[0];
		var statsPresetToOptions = require("../lib/Stats.js").presetToOptions;

		var outputOptions = options.stats;
		if(typeof outputOptions === "boolean" || typeof outputOptions === "string") {
			outputOptions = statsPresetToOptions(outputOptions);
		} else if(!outputOptions) {
			outputOptions = {};
		}

		ifArg("display", function(preset) {
			outputOptions = statsPresetToOptions(preset);
		});

		outputOptions = Object.create(outputOptions);
		if(Array.isArray(options) && !outputOptions.children) {
			outputOptions.children = options.map(o => o.stats);
		}
		if(typeof outputOptions.context === "undefined")
			outputOptions.context = firstOptions.context;

		ifArg("json", function(bool) {
			if(bool)
				outputOptions.json = bool;
		});

		if(typeof outputOptions.colors === "undefined")
			outputOptions.colors = require("supports-color");

		ifArg("sort-modules-by", function(value) {
			outputOptions.modulesSort = value;
		});

		ifArg("sort-chunks-by", function(value) {
			outputOptions.chunksSort = value;
		});

		ifArg("sort-assets-by", function(value) {
			outputOptions.assetsSort = value;
		});

		ifArg("display-exclude", function(value) {
			outputOptions.exclude = value;
		});

		if(!outputOptions.json) {
			if(typeof outputOptions.cached === "undefined")
				outputOptions.cached = false;
			if(typeof outputOptions.cachedAssets === "undefined")
				outputOptions.cachedAssets = false;

			ifArg("display-chunks", function(bool) {
				if(bool) {
					outputOptions.modules = false;
					outputOptions.chunks = true;
					outputOptions.chunkModules = true;
				}
			});

			ifArg("display-entrypoints", function(bool) {
				if(bool)
					outputOptions.entrypoints = true;
			});

			ifArg("display-reasons", function(bool) {
				if(bool)
					outputOptions.reasons = true;
			});

			ifArg("display-depth", function(bool) {
				if(bool)
					outputOptions.depth = true;
			});

			ifArg("display-used-exports", function(bool) {
				if(bool)
					outputOptions.usedExports = true;
			});

			ifArg("display-provided-exports", function(bool) {
				if(bool)
					outputOptions.providedExports = true;
			});

			ifArg("display-optimization-bailout", function(bool) {
				if(bool)
					outputOptions.optimizationBailout = bool;
			});

			ifArg("display-error-details", function(bool) {
				if(bool)
					outputOptions.errorDetails = true;
			});

			ifArg("display-origins", function(bool) {
				if(bool)
					outputOptions.chunkOrigins = true;
			});

			ifArg("display-max-modules", function(value) {
				outputOptions.maxModules = +value;
			});

			ifArg("display-cached", function(bool) {
				if(bool)
					outputOptions.cached = true;
			});

			ifArg("display-cached-assets", function(bool) {
				if(bool)
					outputOptions.cachedAssets = true;
			});

			if(!outputOptions.exclude)
				outputOptions.exclude = ["node_modules", "bower_components", "components"];

			if(argv["display-modules"]) {
				outputOptions.maxModules = Infinity;
				outputOptions.exclude = undefined;
				outputOptions.modules = true;
			}
		}

		ifArg("hide-modules", function(bool) {
			if(bool) {
				outputOptions.modules = false;
				outputOptions.chunkModules = false;
			}
		});

		var webpack = require("../lib/webpack.js");

		Error.stackTraceLimit = 30;
		var lastHash = null;
		var compiler;
		try {
			compiler = webpack(options);
		} catch(e) {
			var WebpackOptionsValidationError = require("../lib/WebpackOptionsValidationError");
			if(e instanceof WebpackOptionsValidationError) {
				if(argv.color)
					console.error("\u001b[1m\u001b[31m" + e.message + "\u001b[39m\u001b[22m");
				else
					console.error(e.message);
				process.exit(1); // eslint-disable-line no-process-exit
			}
			throw e;
		}

		if(argv.progress) {
			var ProgressPlugin = require("../lib/ProgressPlugin");
			compiler.apply(new ProgressPlugin({
				profile: argv.profile
			}));
		}
<<<<<<< HEAD

		function compilerCallback(err, stats) {
			if(!options.watch || err) {
				// Do not keep cache anymore
				compiler.purgeInputFileSystem();
			}
			if(err) {
				lastHash = null;
				console.error(err.stack || err);
				if(err.details) console.error(err.details);
				process.exit(1); // eslint-disable-line
			}
			if(outputOptions.json) {
				process.stdout.write(JSON.stringify(stats.toJson(outputOptions), null, 2) + "\n");
			} else if(stats.hash !== lastHash) {
				lastHash = stats.hash;
				var statsString = stats.toString(outputOptions);
				if(statsString)
					process.stdout.write(statsString + "\n");
			}
			if(!options.watch && stats.hasErrors()) {
				process.on("exit", function() {
					process.exit(2); // eslint-disable-line
				});
			}
=======
		if(!options.watch && stats.hasErrors()) {
			process.exitCode = 2;
>>>>>>> e9a8e35c
		}
		if(firstOptions.watch || options.watch) {
			var watchOptions = firstOptions.watchOptions || firstOptions.watch || options.watch || {};
			if(watchOptions.stdin) {
				process.stdin.on("end", function() {
					process.exit(0); // eslint-disable-line
				});
				process.stdin.resume();
			}
			compiler.watch(watchOptions, compilerCallback);
			console.log("\nWebpack is watching the files…\n");
		} else
			compiler.run(compilerCallback);

	}
<<<<<<< HEAD
=======
	if(firstOptions.watch || options.watch) {
		var watchOptions = firstOptions.watchOptions || firstOptions.watch || options.watch || {};
		if(watchOptions.stdin) {
			process.stdin.on("end", function() {
				process.exit(); // eslint-disable-line
			});
			process.stdin.resume();
		}
		compiler.watch(watchOptions, compilerCallback);
		console.log("\nWebpack is watching the files…\n");
	} else
		compiler.run(compilerCallback);
>>>>>>> e9a8e35c

	processOptions(options);

});<|MERGE_RESOLUTION|>--- conflicted
+++ resolved
@@ -345,7 +345,6 @@
 				profile: argv.profile
 			}));
 		}
-<<<<<<< HEAD
 
 		function compilerCallback(err, stats) {
 			if(!options.watch || err) {
@@ -367,20 +366,14 @@
 					process.stdout.write(statsString + "\n");
 			}
 			if(!options.watch && stats.hasErrors()) {
-				process.on("exit", function() {
-					process.exit(2); // eslint-disable-line
-				});
-			}
-=======
-		if(!options.watch && stats.hasErrors()) {
-			process.exitCode = 2;
->>>>>>> e9a8e35c
+				process.exitCode = 2;
+			}
 		}
 		if(firstOptions.watch || options.watch) {
 			var watchOptions = firstOptions.watchOptions || firstOptions.watch || options.watch || {};
 			if(watchOptions.stdin) {
 				process.stdin.on("end", function() {
-					process.exit(0); // eslint-disable-line
+					process.exit(); // eslint-disable-line
 				});
 				process.stdin.resume();
 			}
@@ -390,21 +383,6 @@
 			compiler.run(compilerCallback);
 
 	}
-<<<<<<< HEAD
-=======
-	if(firstOptions.watch || options.watch) {
-		var watchOptions = firstOptions.watchOptions || firstOptions.watch || options.watch || {};
-		if(watchOptions.stdin) {
-			process.stdin.on("end", function() {
-				process.exit(); // eslint-disable-line
-			});
-			process.stdin.resume();
-		}
-		compiler.watch(watchOptions, compilerCallback);
-		console.log("\nWebpack is watching the files…\n");
-	} else
-		compiler.run(compilerCallback);
->>>>>>> e9a8e35c
 
 	processOptions(options);
 
