--- conflicted
+++ resolved
@@ -214,13 +214,10 @@
 		        },
 		      },
 		      "javascript": Object {
-<<<<<<< HEAD
 		        "createRequire": false,
-=======
 		        "dynamicImportMode": "lazy",
 		        "dynamicImportPrefetch": false,
 		        "dynamicImportPreload": false,
->>>>>>> e2df0ddd
 		        "exprContextCritical": true,
 		        "exprContextRecursive": true,
 		        "exprContextRegExp": false,
