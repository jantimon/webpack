--- conflicted
+++ resolved
@@ -3,36 +3,6 @@
 describeCases({
 	name: "ConfigCacheTestCases",
 	infrastructureLogErrors: {
-<<<<<<< HEAD
-		allowList: [
-			{
-				//  Pack got invalid because of write to: Compilation/modules|/home/runner/work/webpack/webpack/test/configCases/wasm/missing-wasm-experiment/wasm.wasm
-				category: "wasm",
-				test: "missing-wasm-experiment"
-			},
-			{
-				//  Pack got invalid because of write to: RealContentHashPlugin|analyse|index.html
-				category: "process-assets",
-				test: "html-plugin"
-			},
-			{
-				//  Pack got invalid because of write to: Compilation/modules|/home/runner/work/webpack/webpack/test/cases/parsing/context/templates/dump-file.txt
-				category: "parsing",
-				test: "context"
-			},
-			{
-				// Pack got invalid because of write to: Compilation/modules|/home/runner/work/webpack/webpack/test/configCases/loaders/options/loader-1.js??ruleSet[1].rules[9]!/home/runner/work/webpack/webpack/test/configCases/loaders/options/error1.js
-				category: "loaders",
-				test: "options"
-			},
-			{
-				// Pack got invalid because of write to: TerserWebpackPlugin|bundle0.js
-				category: "assets",
-				test: "delete-asset"
-			}
-		],
-		filter: [logErrors.PERSISTENCE_CACHE_INVALIDATE_ERROR]
-=======
 		wasm: {
 			// Can not compile wasm module
 			["missing-wasm-experiment"]:
@@ -49,12 +19,7 @@
 				/^Pack got invalid because of write to: Compilation\/modules.+loaders[/\\]options[/\\]error1\.js$/,
 				/^Pack got invalid because of write to: Compilation\/modules.+loaders[/\\]options[/\\]error2\.js$/
 			]
-		},
-		["asset-modules"]: {
-			["http-url"]:
-				/^Pack got invalid because of write to: webpack\.HttpUriPlugin|https:\/\/raw.githubusercontent.com\/\/webpack\/\/webpack\/\/main\/CODE_OF_CONDUCT\.md$/
 		}
->>>>>>> 896efde0
 	},
 	cache: {
 		type: "filesystem",
