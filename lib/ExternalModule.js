--- conflicted
+++ resolved
@@ -198,15 +198,9 @@
 			case "self":
 				return getSourceForGlobalVariableExternal(request, this.externalType);
 			case "global":
-<<<<<<< HEAD
 				return getSourceForGlobalVariableExternal(
-					runtimeTemplate.outputOptions.globalObject,
-					this.externalType
-=======
-				return this.getSourceForGlobalVariableExternal(
 					request,
-					runtime.outputOptions.globalObject
->>>>>>> 432d2a3f
+					runtimeTemplate.outputOptions.globalObject
 				);
 			case "commonjs":
 			case "commonjs2":
