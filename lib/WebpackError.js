/*
	MIT License http://www.opensource.org/licenses/mit-license.php
	Author Jarid Margolin @jaridmargolin
*/

"use strict";

<<<<<<< HEAD
const makeSerializable = require("./util/makeSerializable");

/** @typedef {import("./Chunk")} Chunk */
/** @typedef {import("./Dependency").DependencyLocation} DependencyLocation */
=======
const inspect = require("util").inspect.custom;
>>>>>>> b934e26d

class WebpackError extends Error {
	/**
	 * Creates an instance of WebpackError.
	 * @param {string=} message error message
	 */
	constructor(message) {
		super(message);

		this.details = undefined;
		this.missing = undefined;
		this.module = undefined;
		/** @type {DependencyLocation} */
		this.loc = undefined;
		/** @type {boolean} */
		this.hideStack = undefined;
		/** @type {Chunk} */
		this.chunk = undefined;
		/** @type {string} */
		this.file = undefined;

		Error.captureStackTrace(this, this.constructor);
	}

	[inspect]() {
		return this.stack + (this.details ? `\n${this.details}` : "");
	}

	serialize({ write }) {
		write(this.name);
		write(this.message);
		write(this.stack);
		write(this.details);
		write(this.missing);
		write(this.loc);
		write(this.hideStack);
	}

	deserialize({ read }) {
		this.name = read();
		this.message = read();
		this.stack = read();
		this.details = read();
		this.missing = read();
		this.loc = read();
		this.hideStack = read();
	}
}

makeSerializable(WebpackError, "webpack/lib/WebpackError");

module.exports = WebpackError;<|MERGE_RESOLUTION|>--- conflicted
+++ resolved
@@ -5,14 +5,11 @@
 
 "use strict";
 
-<<<<<<< HEAD
+const inspect = require("util").inspect.custom;
 const makeSerializable = require("./util/makeSerializable");
 
 /** @typedef {import("./Chunk")} Chunk */
 /** @typedef {import("./Dependency").DependencyLocation} DependencyLocation */
-=======
-const inspect = require("util").inspect.custom;
->>>>>>> b934e26d
 
 class WebpackError extends Error {
 	/**
