--- conflicted
+++ resolved
@@ -701,147 +701,4 @@
 	}
 }
 
-<<<<<<< HEAD
-=======
-// TODO remove in webpack 5
-Object.defineProperty(ContextModule.prototype, "recursive", {
-	configurable: false,
-	get: util.deprecate(
-		/**
-		 * @deprecated
-		 * @this {ContextModule}
-		 * @returns {boolean} is recursive
-		 */
-		function() {
-			return this.options.recursive;
-		},
-		"ContextModule.recursive has been moved to ContextModule.options.recursive"
-	),
-	set: util.deprecate(
-		/**
-		 * @deprecated
-		 * @this {ContextModule}
-		 * @param {boolean} value is recursive
-		 * @returns {void}
-		 */
-		function(value) {
-			this.options.recursive = value;
-		},
-		"ContextModule.recursive has been moved to ContextModule.options.recursive"
-	)
-});
-
-// TODO remove in webpack 5
-Object.defineProperty(ContextModule.prototype, "regExp", {
-	configurable: false,
-	get: util.deprecate(
-		/**
-		 * @deprecated
-		 * @this {ContextModule}
-		 * @returns {RegExp} regular expression
-		 */
-		function() {
-			return this.options.regExp;
-		},
-		"ContextModule.regExp has been moved to ContextModule.options.regExp"
-	),
-	set: util.deprecate(
-		/**
-		 * @deprecated
-		 * @this {ContextModule}
-		 * @param {RegExp} value Regular expression
-		 * @returns {void}
-		 */
-		function(value) {
-			this.options.regExp = value;
-		},
-		"ContextModule.regExp has been moved to ContextModule.options.regExp"
-	)
-});
-
-// TODO remove in webpack 5
-Object.defineProperty(ContextModule.prototype, "addon", {
-	configurable: false,
-	get: util.deprecate(
-		/**
-		 * @deprecated
-		 * @this {ContextModule}
-		 * @returns {string} addon
-		 */
-		function() {
-			return this.options.addon;
-		},
-		"ContextModule.addon has been moved to ContextModule.options.addon"
-	),
-	set: util.deprecate(
-		/**
-		 * @deprecated
-		 * @this {ContextModule}
-		 * @param {string} value addon
-		 * @returns {void}
-		 */
-		function(value) {
-			this.options.addon = value;
-		},
-		"ContextModule.addon has been moved to ContextModule.options.addon"
-	)
-});
-
-// TODO remove in webpack 5
-Object.defineProperty(ContextModule.prototype, "async", {
-	configurable: false,
-	get: util.deprecate(
-		/**
-		 * @deprecated
-		 * @this {ContextModule}
-		 * @returns {boolean} is async
-		 */
-		function() {
-			return this.options.mode;
-		},
-		"ContextModule.async has been moved to ContextModule.options.mode"
-	),
-	set: util.deprecate(
-		/**
-		 * @deprecated
-		 * @this {ContextModule}
-		 * @param {ContextMode} value Context mode
-		 * @returns {void}
-		 */
-		function(value) {
-			this.options.mode = value;
-		},
-		"ContextModule.async has been moved to ContextModule.options.mode"
-	)
-});
-
-// TODO remove in webpack 5
-Object.defineProperty(ContextModule.prototype, "chunkName", {
-	configurable: false,
-	get: util.deprecate(
-		/**
-		 * @deprecated
-		 * @this {ContextModule}
-		 * @returns {string} chunk name
-		 */
-		function() {
-			return this.options.chunkName;
-		},
-		"ContextModule.chunkName has been moved to ContextModule.options.chunkName"
-	),
-	set: util.deprecate(
-		/**
-		 * @deprecated
-		 * @this {ContextModule}
-		 * @param {string} value chunk name
-		 * @returns {void}
-		 */
-		function(value) {
-			this.options.chunkName = value;
-		},
-		"ContextModule.chunkName has been moved to ContextModule.options.chunkName"
-	)
-});
-
->>>>>>> 0d4c87fc
 module.exports = ContextModule;