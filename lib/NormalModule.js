/*
	MIT License http://www.opensource.org/licenses/mit-license.php
	Author Tobias Koppers @sokra
*/
"use strict";

const path = require("path");
const NativeModule = require("module");

const SourceMapSource = require("webpack-sources").SourceMapSource;
const OriginalSource = require("webpack-sources").OriginalSource;
const RawSource = require("webpack-sources").RawSource;
const CachedSource = require("webpack-sources").CachedSource;
const LineToLineMappedSource = require("webpack-sources")
	.LineToLineMappedSource;

const WebpackError = require("./WebpackError");
const Module = require("./Module");
const ModuleParseError = require("./ModuleParseError");
const ModuleBuildError = require("./ModuleBuildError");
const ModuleError = require("./ModuleError");
const ModuleWarning = require("./ModuleWarning");

const runLoaders = require("loader-runner").runLoaders;
const getContext = require("loader-runner").getContext;

const asString = buf => {
	if (Buffer.isBuffer(buf)) {
		return buf.toString("utf-8");
	}
	return buf;
};

const asBuffer = str => {
	if (!Buffer.isBuffer(str)) {
		return Buffer.from(str, "utf-8");
	}
	return str;
};

const contextify = (context, request) => {
	return request
		.split("!")
		.map(r => {
			const splitPath = r.split("?");
			splitPath[0] = path.relative(context, splitPath[0]);
			if (path.sep === "\\") splitPath[0] = splitPath[0].replace(/\\/g, "/");
			if (splitPath[0].indexOf("../") !== 0) splitPath[0] = "./" + splitPath[0];
			return splitPath.join("?");
		})
		.join("!");
};

class NonErrorEmittedError extends WebpackError {
	constructor(error) {
		super();

		this.name = "NonErrorEmittedError";
		this.message = "(Emitted value instead of an instance of Error) " + error;

		Error.captureStackTrace(this, this.constructor);
	}
}

const dependencyTemplatesHashMap = new WeakMap();

class NormalModule extends Module {
	constructor({
		type,
		request,
		userRequest,
		rawRequest,
		loaders,
		resource,
		parser,
		generator,
		resolveOptions
	}) {
		super(type, getContext(resource));

		// Info from Factory
		this.request = request;
		this.userRequest = userRequest;
		this.rawRequest = rawRequest;
		this.binary = type.startsWith("webassembly");
		this.parser = parser;
		this.generator = generator;
		this.resource = resource;
		this.loaders = loaders;
		if (resolveOptions !== undefined) this.resolveOptions = resolveOptions;

		// Info from Build
		this.error = null;
		this._source = null;
		this.buildTimestamp = undefined;
		this._cachedSource = undefined;
		this._cachedSourceHash = undefined;

		// Options for the NormalModule set by plugins
		// TODO refactor this -> options object filled from Factory
		this.useSourceMap = false;
		this.lineToLine = false;

		// Cache
		this._lastSuccessfulBuildMeta = {};
	}

	identifier() {
		return this.request;
	}

	readableIdentifier(requestShortener) {
		return requestShortener.shorten(this.userRequest);
	}

	libIdent(options) {
		return contextify(options.context, this.userRequest);
	}

	nameForCondition() {
		const idx = this.resource.indexOf("?");
		if (idx >= 0) return this.resource.substr(0, idx);
		return this.resource;
	}

	createSourceForAsset(name, content, sourceMap) {
		if (!sourceMap) {
			return new RawSource(content);
		}

		if (typeof sourceMap === "string") {
			return new OriginalSource(content, sourceMap);
		}

		return new SourceMapSource(content, name, sourceMap);
	}

	createLoaderContext(resolver, options, compilation, fs) {
		const loaderContext = {
			version: 2,
			emitWarning: warning => {
				if (!(warning instanceof Error))
					warning = new NonErrorEmittedError(warning);
				this.warnings.push(new ModuleWarning(this, warning, this.getCurrentLoaderName(loaderContext)));
			},
<<<<<<< HEAD
			emitError: (error) => {
				if(!(error instanceof Error))
					error = new NonErrorEmittedError(error);
				this.errors.push(new ModuleError(this, error, this.getCurrentLoaderName(loaderContext)));
=======
			emitError: error => {
				if (!(error instanceof Error)) error = new NonErrorEmittedError(error);
				this.errors.push(new ModuleError(this, error));
>>>>>>> f6e366b4
			},
			exec: (code, filename) => {
				const module = new NativeModule(filename, this);
				module.paths = NativeModule._nodeModulePaths(this.context);
				module.filename = filename;
				module._compile(code, filename);
				return module.exports;
			},
			resolve(context, request, callback) {
				resolver.resolve({}, context, request, {}, callback);
			},
			emitFile: (name, content, sourceMap) => {
				if (!this.buildInfo.assets) this.buildInfo.assets = Object.create(null);
				this.buildInfo.assets[name] = this.createSourceForAsset(
					name,
					content,
					sourceMap
				);
			},
			rootContext: options.context,
			webpack: true,
			sourceMap: !!this.useSourceMap,
			_module: this,
			_compilation: compilation,
			_compiler: compilation.compiler,
			fs: fs
		};

		compilation.hooks.normalModuleLoader.call(loaderContext, this);
		if (options.loader) Object.assign(loaderContext, options.loader);

		return loaderContext;
	}

	getCurrentLoaderName(loaderContext) {
		const currentLoaderObject = this.loaders && this.loaders.length ?
			this.loaders[loaderContext.loaderIndex] :
			null;
		if(currentLoaderObject) {
			const loaderName = currentLoaderObject.origin || currentLoaderObject.path;
			return /\/|\\/.test(loaderName) ?
				path.relative(loaderContext.rootContext, loaderName) :
				loaderName;
		}
		return null;
	}

	createSource(source, resourceBuffer, sourceMap) {
		// if there is no identifier return raw source
		if (!this.identifier) {
			return new RawSource(source);
		}

		// from here on we assume we have an identifier
		const identifier = this.identifier();

		if (this.lineToLine && resourceBuffer) {
			return new LineToLineMappedSource(
				source,
				identifier,
				asString(resourceBuffer)
			);
		}

		if (this.useSourceMap && sourceMap) {
			return new SourceMapSource(source, identifier, sourceMap);
		}

		if (Buffer.isBuffer(source)) {
			return new RawSource(source);
		}

		return new OriginalSource(source, identifier);
	}

	doBuild(options, compilation, resolver, fs, callback) {
<<<<<<< HEAD
		const loaderContext = this.createLoaderContext(resolver, options, compilation, fs);
		runLoaders({
			resource: this.resource,
			loaders: this.loaders,
			context: loaderContext,
			readResource: fs.readFile.bind(fs)
		}, (err, result) => {
			if(result) {
				this.buildInfo.cacheable = result.cacheable;
				this.buildInfo.fileDependencies = new Set(result.fileDependencies);
				this.buildInfo.contextDependencies = new Set(result.contextDependencies);
			}

			if(err) {
				const error = new ModuleBuildError(this, err, this.getCurrentLoaderName(loaderContext));
				return callback(error);
			}
=======
		const loaderContext = this.createLoaderContext(
			resolver,
			options,
			compilation,
			fs
		);

		runLoaders(
			{
				resource: this.resource,
				loaders: this.loaders,
				context: loaderContext,
				readResource: fs.readFile.bind(fs)
			},
			(err, result) => {
				if (result) {
					this.buildInfo.cacheable = result.cacheable;
					this.buildInfo.fileDependencies = new Set(result.fileDependencies);
					this.buildInfo.contextDependencies = new Set(
						result.contextDependencies
					);
				}

				if (err) {
					const error = new ModuleBuildError(this, err);
					return callback(error);
				}
>>>>>>> f6e366b4

				const resourceBuffer = result.resourceBuffer;
				const source = result.result[0];
				const sourceMap = result.result.length >= 1 ? result.result[1] : null;
				const extraInfo = result.result.length >= 2 ? result.result[2] : null;

				if (!Buffer.isBuffer(source) && typeof source !== "string") {
					const error = new ModuleBuildError(
						this,
						new Error("Final loader didn't return a Buffer or String")
					);
					return callback(error);
				}

				this._source = this.createSource(
					this.binary ? asBuffer(source) : asString(source),
					resourceBuffer,
					sourceMap
				);
				this._ast =
					typeof extraInfo === "object" &&
					extraInfo !== null &&
					extraInfo.webpackAST !== undefined
						? extraInfo.webpackAST
						: null;
				return callback();
			}
		);
	}

	markModuleAsErrored(error) {
		// Restore build meta from successful build to keep importing state
		this.buildMeta = Object.assign({}, this._lastSuccessfulBuildMeta);

		this.error = error;
		this.errors.push(this.error);
		this._source = new RawSource(
			"throw new Error(" + JSON.stringify(this.error.message) + ");"
		);
		this._ast = null;
	}

	applyNoParseRule(rule, content) {
		// must start with "rule" if rule is a string
		if (typeof rule === "string") {
			return content.indexOf(rule) === 0;
		}

		if (typeof rule === "function") {
			return rule(content);
		}
		// we assume rule is a regexp
		return rule.test(content);
	}

	// check if module should not be parsed
	// returns "true" if the module should !not! be parsed
	// returns "false" if the module !must! be parsed
	shouldPreventParsing(noParseRule, request) {
		// if no noParseRule exists, return false
		// the module !must! be parsed.
		if (!noParseRule) {
			return false;
		}

		// we only have one rule to check
		if (!Array.isArray(noParseRule)) {
			// returns "true" if the module is !not! to be parsed
			return this.applyNoParseRule(noParseRule, request);
		}

		for (let i = 0; i < noParseRule.length; i++) {
			const rule = noParseRule[i];
			// early exit on first truthy match
			// this module is !not! to be parsed
			if (this.applyNoParseRule(rule, request)) {
				return true;
			}
		}
		// no match found, so this module !should! be parsed
		return false;
	}

	build(options, compilation, resolver, fs, callback) {
		this.buildTimestamp = Date.now();
		this.built = true;
		this._source = null;
		this._ast = null;
		this.error = null;
		this.errors.length = 0;
		this.warnings.length = 0;
		this.buildMeta = {};
		this.buildInfo = {
			cacheable: false,
			fileDependencies: new Set(),
			contextDependencies: new Set()
		};

		return this.doBuild(options, compilation, resolver, fs, err => {
			this._cachedSource = undefined;
			this._cachedSourceHash = undefined;

			// if we have an error mark module as failed and exit
			if (err) {
				this.markModuleAsErrored(err);
				return callback();
			}

			// check if this module should !not! be parsed.
			// if so, exit here;
			const noParseRule = options.module && options.module.noParse;
			if (this.shouldPreventParsing(noParseRule, this.request)) {
				return callback();
			}

			const handleParseError = e => {
				const source = this._source.source();
				const error = new ModuleParseError(this, source, e);
				this.markModuleAsErrored(error);
				return callback();
			};

			const handleParseResult = result => {
				this._lastSuccessfulBuildMeta = this.buildMeta;
				return callback();
			};

			try {
				const result = this.parser.parse(
					this._ast || this._source.source(),
					{
						current: this,
						module: this,
						compilation: compilation,
						options: options
					},
					(err, result) => {
						if (err) {
							handleParseError(err);
						} else {
							handleParseResult(result);
						}
					}
				);
				if (result !== undefined) {
					// parse is sync
					handleParseResult(result);
				}
			} catch (e) {
				handleParseError(e);
			}
		});
	}

	getHashDigest(dependencyTemplates) {
		let dtHash = dependencyTemplatesHashMap.get("hash");
		return `${this.hash}-${dtHash}`;
	}

	source(dependencyTemplates, runtimeTemplate) {
		const hashDigest = this.getHashDigest(dependencyTemplates);
		if (this._cachedSourceHash === hashDigest) {
			// We can reuse the cached source
			return this._cachedSource;
		}

		const source = this.generator.generate(
			this,
			dependencyTemplates,
			runtimeTemplate
		);

		const cachedSource = new CachedSource(source);
		this._cachedSource = cachedSource;
		this._cachedSourceHash = hashDigest;
		return cachedSource;
	}

	originalSource() {
		return this._source;
	}

	needRebuild(fileTimestamps, contextTimestamps) {
		// always try to rebuild in case of an error
		if (this.error) return true;

		// always rebuild when module is not cacheable
		if (!this.buildInfo.cacheable) return true;

		// Check timestamps of all dependencies
		// Missing timestamp -> need rebuild
		// Timestamp bigger than buildTimestamp -> need rebuild
		for (const file of this.buildInfo.fileDependencies) {
			const timestamp = fileTimestamps.get(file);
			if (!timestamp) return true;
			if (timestamp >= this.buildTimestamp) return true;
		}
		for (const file of this.buildInfo.contextDependencies) {
			const timestamp = contextTimestamps.get(file);
			if (!timestamp) return true;
			if (timestamp >= this.buildTimestamp) return true;
		}
		// elsewise -> no rebuild needed
		return false;
	}

	size() {
		return this._source ? this._source.size() : -1;
	}

	updateHashWithSource(hash) {
		if (!this._source) {
			hash.update("null");
			return;
		}
		hash.update("source");
		this._source.updateHash(hash);
	}

	updateHashWithMeta(hash) {
		hash.update("meta");
		hash.update(JSON.stringify(this.buildMeta));
	}

	updateHash(hash) {
		this.updateHashWithSource(hash);
		this.updateHashWithMeta(hash);
		super.updateHash(hash);
	}
}

module.exports = NormalModule;<|MERGE_RESOLUTION|>--- conflicted
+++ resolved
@@ -141,18 +141,11 @@
 			emitWarning: warning => {
 				if (!(warning instanceof Error))
 					warning = new NonErrorEmittedError(warning);
-				this.warnings.push(new ModuleWarning(this, warning, this.getCurrentLoaderName(loaderContext)));
-			},
-<<<<<<< HEAD
-			emitError: (error) => {
-				if(!(error instanceof Error))
-					error = new NonErrorEmittedError(error);
-				this.errors.push(new ModuleError(this, error, this.getCurrentLoaderName(loaderContext)));
-=======
+				this.warnings.push(new ModuleWarning(this, warning));
+			},
 			emitError: error => {
 				if (!(error instanceof Error)) error = new NonErrorEmittedError(error);
 				this.errors.push(new ModuleError(this, error));
->>>>>>> f6e366b4
 			},
 			exec: (code, filename) => {
 				const module = new NativeModule(filename, this);
@@ -187,19 +180,6 @@
 		return loaderContext;
 	}
 
-	getCurrentLoaderName(loaderContext) {
-		const currentLoaderObject = this.loaders && this.loaders.length ?
-			this.loaders[loaderContext.loaderIndex] :
-			null;
-		if(currentLoaderObject) {
-			const loaderName = currentLoaderObject.origin || currentLoaderObject.path;
-			return /\/|\\/.test(loaderName) ?
-				path.relative(loaderContext.rootContext, loaderName) :
-				loaderName;
-		}
-		return null;
-	}
-
 	createSource(source, resourceBuffer, sourceMap) {
 		// if there is no identifier return raw source
 		if (!this.identifier) {
@@ -229,25 +209,6 @@
 	}
 
 	doBuild(options, compilation, resolver, fs, callback) {
-<<<<<<< HEAD
-		const loaderContext = this.createLoaderContext(resolver, options, compilation, fs);
-		runLoaders({
-			resource: this.resource,
-			loaders: this.loaders,
-			context: loaderContext,
-			readResource: fs.readFile.bind(fs)
-		}, (err, result) => {
-			if(result) {
-				this.buildInfo.cacheable = result.cacheable;
-				this.buildInfo.fileDependencies = new Set(result.fileDependencies);
-				this.buildInfo.contextDependencies = new Set(result.contextDependencies);
-			}
-
-			if(err) {
-				const error = new ModuleBuildError(this, err, this.getCurrentLoaderName(loaderContext));
-				return callback(error);
-			}
-=======
 		const loaderContext = this.createLoaderContext(
 			resolver,
 			options,
@@ -275,7 +236,6 @@
 					const error = new ModuleBuildError(this, err);
 					return callback(error);
 				}
->>>>>>> f6e366b4
 
 				const resourceBuffer = result.resourceBuffer;
 				const source = result.result[0];
