--- conflicted
+++ resolved
@@ -265,14 +265,10 @@
 	});
 
 	applyNodeDefaults(options.node, {
-<<<<<<< HEAD
-		futureDefaults: options.experiments.futureDefaults,
-		outputModule: options.output.module,
-=======
 		futureDefaults:
 			/** @type {NonNullable<WebpackOptions["experiments"]["futureDefaults"]>} */
 			(options.experiments.futureDefaults),
->>>>>>> 228fc69f
+		outputModule: options.output.module,
 		targetProperties
 	});
 
