/*
	MIT License http://www.opensource.org/licenses/mit-license.php
	Author Tobias Koppers @sokra and Zackary Jackson @ScriptedAlchemy
*/

"use strict";

const validateOptions = require("schema-utils");
const schema = require("../../schemas/plugins/sharing/ProvideSharedPlugin.json");
const WebpackError = require("../WebpackError");
const { parseOptions } = require("../container/options");
const ProvideDependency = require("./ProvideDependency");
const ProvideModuleFactory = require("./ProvideModuleFactory");
const ProvidedDependency = require("./ProvidedDependency");
const { parseVersion } = require("./utils");

/** @typedef {import("../../declarations/plugins/sharing/ProvideSharedPlugin").ProvideSharedPluginOptions} ProvideSharedPluginOptions */
/** @typedef {import("../Compilation")} Compilation */
/** @typedef {import("../Compiler")} Compiler */
/** @typedef {import("../ResolverFactory").ResolveOptionsWithDependencyType} ResolveOptionsWithDependencyType */

/**
 * @typedef {Object} ProvideOptions
 * @property {string} shareKey
 * @property {string} shareScope
 * @property {(string|number)[] | undefined | false} version
 * @property {boolean} eager
 */

<<<<<<< HEAD
/** @type {ResolveOptionsWithDependencyType} */
const RESOLVE_OPTIONS = { dependencyType: "esm" };
=======
/** @typedef {Map<string, { config: ProvideOptions, version: (string|number)[] | undefined | false }>} ResolvedProvideMap */
>>>>>>> c00fec3a

class ProvideSharedPlugin {
	/**
	 * @param {ProvideSharedPluginOptions} options options
	 */
	constructor(options) {
		validateOptions(schema, options, { name: "Provide Shared Plugin" });

		/** @type {[string, ProvideOptions][]} */
		this._provides = parseOptions(
			options.provides,
			item => {
				if (Array.isArray(item))
					throw new Error("Unexpected array of provides");
				/** @type {ProvideOptions} */
				const result = {
					shareKey: item,
					version: undefined,
					shareScope: options.shareScope || "default",
					eager: false
				};
				return result;
			},
			item => ({
				shareKey: item.shareKey,
				version:
					typeof item.version === "string"
						? parseVersion(item.version)
						: item.version,
				shareScope: item.shareScope || options.shareScope || "default",
				eager: !!item.eager
			})
		);
		this._provides.sort(([a], [b]) => {
			if (a < b) return -1;
			if (b < a) return 1;
			return 0;
		});
	}

	/**
	 * Apply the plugin
	 * @param {Compiler} compiler the compiler instance
	 * @returns {void}
	 */
	apply(compiler) {
		/** @type {WeakMap<Compilation, ResolvedProvideMap>} */
		const compilationData = new WeakMap();

		compiler.hooks.compilation.tap(
			"ProvideSharedPlugin",
			(compilation, { normalModuleFactory }) => {
				/** @type {ResolvedProvideMap} */
				const resolvedProvideMap = new Map();
				/** @type {Map<string, ProvideOptions>} */
				const matchProvides = new Map();
				/** @type {Map<string, ProvideOptions>} */
				const prefixMatchProvides = new Map();
				for (const [request, config] of this._provides) {
					if (/^(\/|[A-Za-z]:\\|\\\\|\.\.?(\/|$))/.test(request)) {
						// relative request
						resolvedProvideMap.set(request, {
							config,
							version: config.version
						});
					} else if (/^(\/|[A-Za-z]:\\|\\\\)/.test(request)) {
						// absolute path
						resolvedProvideMap.set(request, {
							config,
							version: config.version
						});
					} else if (request.endsWith("/")) {
						// module request prefix
						prefixMatchProvides.set(request, config);
					} else {
						// module request
						matchProvides.set(request, config);
					}
<<<<<<< HEAD
					const resolveContext = {
						/** @type {LazySet<string>} */
						fileDependencies: new LazySet(),
						/** @type {LazySet<string>} */
						contextDependencies: new LazySet(),
						/** @type {LazySet<string>} */
						missingDependencies: new LazySet()
					};
					const resolver = compiler.resolverFactory.get(
						"normal",
						RESOLVE_OPTIONS
					);
					resolver.resolve(
						{},
						compiler.context,
						config.import,
						resolveContext,
						(err, result, additionalInfo) => {
							compilation.fileDependencies.addAll(
								resolveContext.fileDependencies
							);
							compilation.contextDependencies.addAll(
								resolveContext.contextDependencies
							);
							compilation.missingDependencies.addAll(
								resolveContext.missingDependencies
							);
							let details;
							if (err) {
								details = `Failed to resolve: ${err}.`;
							} else if (!result) {
								details = `Resolved to void.`;
							} else if (!additionalInfo) {
								details = `No additional info provided from resolver.`;
=======
				}
				compilationData.set(compilation, resolvedProvideMap);
				const provideModule = (key, config, resource, resourceResolveData) => {
					let version = config.version;
					if (version === undefined) {
						let details = "";
						if (!resourceResolveData) {
							details = `No resolve data provided from resolver.`;
						} else {
							const descriptionFileData =
								resourceResolveData.descriptionFileData;
							if (!descriptionFileData) {
								details =
									"No description file (usually package.json) found. Add description file with name and version, or manually specify version in shared config.";
							} else if (!descriptionFileData.version) {
								details =
									"No version in description file (usually package.json). Add version to description file, or manually specify version in shared config.";
>>>>>>> c00fec3a
							} else {
								version = parseVersion(descriptionFileData.version);
							}
						}
						if (!version) {
							const error = new WebpackError(
								`No version specified and unable to automatically determine one. ${details}`
							);
							error.file = `shared module ${key} -> ${resource}`;
							compilation.warnings.push(error);
						}
					}
					resolvedProvideMap.set(resource, {
						config,
						version
					});
				};
				normalModuleFactory.hooks.module.tap(
					"ProvideSharedPlugin",
					(module, { resource, resourceResolveData }, { request }) => {
						if (resolvedProvideMap.has(resource)) {
							return module;
						}
						{
							const config = matchProvides.get(request);
							if (config !== undefined) {
								provideModule(request, config, resource, resourceResolveData);
							}
						}
						for (const [prefix, config] of prefixMatchProvides) {
							if (request.startsWith(prefix)) {
								const remainder = request.slice(prefix.length);
								provideModule(
									resource,
									{
										...config,
										shareKey: config.shareKey + remainder
									},
									resource,
									resourceResolveData
								);
							}
						}
						return module;
					}
				);
			}
		);
		compiler.hooks.finishMake.tapPromise("ProvideSharedPlugin", compilation => {
			const resolvedProvideMap = compilationData.get(compilation);
			if (!resolvedProvideMap) return Promise.resolve();
			return Promise.all(
				Array.from(
					resolvedProvideMap,
					([resource, { config, version }]) =>
						new Promise((resolve, reject) => {
							compilation.addInclude(
								compiler.context,
								new ProvideDependency(
									config.shareScope,
									config.shareKey,
									version || false,
									resource,
									config.eager
								),
								{
									name: undefined
								},
								err => {
									if (err) return reject(err);
									resolve();
								}
							);
						})
				)
			).then(() => {});
		});

		compiler.hooks.compilation.tap(
			"ProvideSharedPlugin",
			(compilation, { normalModuleFactory }) => {
				compilation.dependencyFactories.set(
					ProvidedDependency,
					normalModuleFactory
				);

				compilation.dependencyFactories.set(
					ProvideDependency,
					new ProvideModuleFactory()
				);
			}
		);
	}
}

module.exports = ProvideSharedPlugin;<|MERGE_RESOLUTION|>--- conflicted
+++ resolved
@@ -17,7 +17,6 @@
 /** @typedef {import("../../declarations/plugins/sharing/ProvideSharedPlugin").ProvideSharedPluginOptions} ProvideSharedPluginOptions */
 /** @typedef {import("../Compilation")} Compilation */
 /** @typedef {import("../Compiler")} Compiler */
-/** @typedef {import("../ResolverFactory").ResolveOptionsWithDependencyType} ResolveOptionsWithDependencyType */
 
 /**
  * @typedef {Object} ProvideOptions
@@ -27,12 +26,7 @@
  * @property {boolean} eager
  */
 
-<<<<<<< HEAD
-/** @type {ResolveOptionsWithDependencyType} */
-const RESOLVE_OPTIONS = { dependencyType: "esm" };
-=======
 /** @typedef {Map<string, { config: ProvideOptions, version: (string|number)[] | undefined | false }>} ResolvedProvideMap */
->>>>>>> c00fec3a
 
 class ProvideSharedPlugin {
 	/**
@@ -111,42 +105,6 @@
 						// module request
 						matchProvides.set(request, config);
 					}
-<<<<<<< HEAD
-					const resolveContext = {
-						/** @type {LazySet<string>} */
-						fileDependencies: new LazySet(),
-						/** @type {LazySet<string>} */
-						contextDependencies: new LazySet(),
-						/** @type {LazySet<string>} */
-						missingDependencies: new LazySet()
-					};
-					const resolver = compiler.resolverFactory.get(
-						"normal",
-						RESOLVE_OPTIONS
-					);
-					resolver.resolve(
-						{},
-						compiler.context,
-						config.import,
-						resolveContext,
-						(err, result, additionalInfo) => {
-							compilation.fileDependencies.addAll(
-								resolveContext.fileDependencies
-							);
-							compilation.contextDependencies.addAll(
-								resolveContext.contextDependencies
-							);
-							compilation.missingDependencies.addAll(
-								resolveContext.missingDependencies
-							);
-							let details;
-							if (err) {
-								details = `Failed to resolve: ${err}.`;
-							} else if (!result) {
-								details = `Resolved to void.`;
-							} else if (!additionalInfo) {
-								details = `No additional info provided from resolver.`;
-=======
 				}
 				compilationData.set(compilation, resolvedProvideMap);
 				const provideModule = (key, config, resource, resourceResolveData) => {
@@ -164,7 +122,6 @@
 							} else if (!descriptionFileData.version) {
 								details =
 									"No version in description file (usually package.json). Add version to description file, or manually specify version in shared config.";
->>>>>>> c00fec3a
 							} else {
 								version = parseVersion(descriptionFileData.version);
 							}
