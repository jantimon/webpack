/*
	MIT License http://www.opensource.org/licenses/mit-license.php
	Author Tobias Koppers @sokra
*/

"use strict";

const validateOptions = require("schema-utils");
const { ConcatSource } = require("webpack-sources");
const ModuleFilenameHelpers = require("./ModuleFilenameHelpers");
const Template = require("./Template");

const schema = require("../schemas/plugins/BannerPlugin.json");

<<<<<<< HEAD
/** @typedef {import("./Compiler")} Compiler */
=======
/** @typedef {import("../declarations/plugins/BannerPlugin").BannerPluginArgument} BannerPluginArgument */
/** @typedef {import("../declarations/plugins/BannerPlugin").BannerPluginOptions} BannerPluginOptions */
>>>>>>> c4d8a3c8

const wrapComment = str => {
	if (!str.includes("\n")) {
		return Template.toComment(str);
	}
	return `/*!\n * ${str
		.replace(/\*\//g, "* /")
		.split("\n")
		.join("\n * ")}\n */`;
};

class BannerPlugin {
<<<<<<< HEAD
	constructor(options = {}) {
=======
	/**
	 * @param {BannerPluginArgument} options options object
	 */
	constructor(options) {
		if (arguments.length > 1) {
			throw new Error(
				"BannerPlugin only takes one argument (pass an options object)"
			);
		}

>>>>>>> c4d8a3c8
		validateOptions(schema, options, "Banner Plugin");

		if (typeof options === "string" || typeof options === "function") {
			options = {
				banner: options
			};
		}

<<<<<<< HEAD
=======
		/** @type {BannerPluginOptions} */
>>>>>>> c4d8a3c8
		this.options = options;

		const bannerOption = options.banner;
		if (typeof bannerOption === "function") {
			const getBanner = bannerOption;
			this.banner = this.options.raw
				? getBanner
				: data => wrapComment(getBanner(data));
		} else {
			const banner = this.options.raw
				? bannerOption
				: wrapComment(bannerOption);
			this.banner = () => banner;
		}
	}

	/**
	 * @param {Compiler} compiler webpack compiler
	 * @returns {void}
	 */
	apply(compiler) {
		const options = this.options;
		const banner = this.banner;
		const matchObject = ModuleFilenameHelpers.matchObject.bind(
			undefined,
			options
		);

		compiler.hooks.compilation.tap("BannerPlugin", compilation => {
			compilation.hooks.optimizeChunkAssets.tap("BannerPlugin", chunks => {
				for (const chunk of chunks) {
					if (options.entryOnly && !chunk.canBeInitial()) {
						continue;
					}

					for (const file of chunk.files) {
						if (!matchObject(file)) {
							continue;
						}

						let basename;
						let query = "";
						let filename = file;
						const hash = compilation.hash;
						const querySplit = filename.indexOf("?");

						if (querySplit >= 0) {
							query = filename.substr(querySplit);
							filename = filename.substr(0, querySplit);
						}

						const lastSlashIndex = filename.lastIndexOf("/");

						if (lastSlashIndex === -1) {
							basename = filename;
						} else {
							basename = filename.substr(lastSlashIndex + 1);
						}

						const data = {
							hash,
							chunk,
							filename,
							basename,
							query
						};

						const comment = compilation.getPath(banner(data), data);

						compilation.assets[file] = new ConcatSource(
							comment,
							"\n",
							compilation.assets[file]
						);
					}
				}
			});
		});
	}
}

module.exports = BannerPlugin;<|MERGE_RESOLUTION|>--- conflicted
+++ resolved
@@ -12,12 +12,9 @@
 
 const schema = require("../schemas/plugins/BannerPlugin.json");
 
-<<<<<<< HEAD
-/** @typedef {import("./Compiler")} Compiler */
-=======
 /** @typedef {import("../declarations/plugins/BannerPlugin").BannerPluginArgument} BannerPluginArgument */
 /** @typedef {import("../declarations/plugins/BannerPlugin").BannerPluginOptions} BannerPluginOptions */
->>>>>>> c4d8a3c8
+/** @typedef {import("./Compiler")} Compiler */
 
 const wrapComment = str => {
 	if (!str.includes("\n")) {
@@ -30,20 +27,10 @@
 };
 
 class BannerPlugin {
-<<<<<<< HEAD
-	constructor(options = {}) {
-=======
 	/**
 	 * @param {BannerPluginArgument} options options object
 	 */
 	constructor(options) {
-		if (arguments.length > 1) {
-			throw new Error(
-				"BannerPlugin only takes one argument (pass an options object)"
-			);
-		}
-
->>>>>>> c4d8a3c8
 		validateOptions(schema, options, "Banner Plugin");
 
 		if (typeof options === "string" || typeof options === "function") {
@@ -52,10 +39,6 @@
 			};
 		}
 
-<<<<<<< HEAD
-=======
-		/** @type {BannerPluginOptions} */
->>>>>>> c4d8a3c8
 		this.options = options;
 
 		const bannerOption = options.banner;
