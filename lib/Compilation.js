/*
	MIT License http://www.opensource.org/licenses/mit-license.php
	Author Tobias Koppers @sokra
	*/
"use strict";

const asyncLib = require("neo-async");
const util = require("util");
const { CachedSource } = require("webpack-sources");
const {
	Tapable,
	SyncHook,
	SyncBailHook,
	SyncWaterfallHook,
	AsyncSeriesHook
} = require("tapable");
const EntryModuleNotFoundError = require("./EntryModuleNotFoundError");
const ModuleNotFoundError = require("./ModuleNotFoundError");
const ModuleDependencyWarning = require("./ModuleDependencyWarning");
const ModuleDependencyError = require("./ModuleDependencyError");
const ChunkGroup = require("./ChunkGroup");
const Chunk = require("./Chunk");
const Entrypoint = require("./Entrypoint");
const MainTemplate = require("./MainTemplate");
const ChunkTemplate = require("./ChunkTemplate");
const HotUpdateChunkTemplate = require("./HotUpdateChunkTemplate");
const ModuleTemplate = require("./ModuleTemplate");
const RuntimeTemplate = require("./RuntimeTemplate");
const Dependency = require("./Dependency");
const ChunkRenderError = require("./ChunkRenderError");
const AsyncDependencyToInitialChunkError = require("./AsyncDependencyToInitialChunkError");
const Stats = require("./Stats");
const Semaphore = require("./util/Semaphore");
const createHash = require("./util/createHash");
const Queue = require("./util/Queue");
const SortableSet = require("./util/SortableSet");
const GraphHelpers = require("./GraphHelpers");
const ModuleDependency = require("./dependencies/ModuleDependency");

/** @typedef {import("./Module")} Module */
/** @typedef {import("./Compiler")} Compiler */
/** @typedef {import("webpack-sources").Source} Source */
/** @typedef {import("./WebpackError")} WebpackError */
/** @typedef {import("./DependenciesBlockVariable")} DependenciesBlockVariable */
/** @typedef {import("./dependencies/SingleEntryDependency")} SingleEntryDependency */
/** @typedef {import("./dependencies/MultiEntryDependency")} MultiEntryDependency */
/** @typedef {import("./dependencies/DllEntryDependency")} DllEntryDependency */
/** @typedef {import("./dependencies/DependencyReference")} DependencyReference */
/** @typedef {import("./DependenciesBlock")} DependenciesBlock */
/** @typedef {import("./AsyncDependenciesBlock")} AsyncDependenciesBlock */
/** @typedef {import("./Dependency")} Dependency */
/** @typedef {import("./Dependency").DependencyLocation} DependencyLocation */
/** @typedef {import("./Dependency").DependencyTemplate} DependencyTemplate */
/** @typedef {import("./util/createHash").Hash} Hash */

// TODO use @callback
/** @typedef {{[assetName: string]: Source}} CompilationAssets */
/** @typedef {(err: Error|null, result?: Module) => void } ModuleCallback */
/** @typedef {(err?: Error|null, result?: Module) => void } ModuleChainCallback */
/** @typedef {(module: Module) => void} OnModuleCallback */
/** @typedef {(err?: Error|null) => void} Callback */
/** @typedef {(d: Dependency) => any} DepBlockVarDependenciesCallback */
/** @typedef {new (...args: any[]) => Dependency} DepConstructor */
/** @typedef {{apply: () => void}} Plugin */

/**
 * @typedef {Object} ModuleFactoryCreateDataContextInfo
 * @property {string} issuer
 * @property {string} compiler
 */

/**
 * @typedef {Object} ModuleFactoryCreateData
 * @property {ModuleFactoryCreateDataContextInfo} contextInfo
 * @property {any=} resolveOptions
 * @property {string} context
 * @property {Dependency[]} dependencies
 */

/**
 * @typedef {Object} ModuleFactory
 * @property {(data: ModuleFactoryCreateData, callback: ModuleCallback) => any} create
 */

/**
 * @typedef {Object} SortedDependency
 * @property {ModuleFactory} factory
 * @property {Dependency[]} dependencies
 */

/**
 * @typedef {Object} AvailableModulesChunkGroupMapping
 * @property {ChunkGroup} chunkGroup
 * @property {Set<Module>} availableModules
 */

/**
 * @typedef {Object} DependenciesBlockLike
 * @property {Dependency[]} dependencies
 * @property {AsyncDependenciesBlock[]} blocks
 * @property {DependenciesBlockVariable[]} variables
 */

/**
 * @param {Chunk} a first chunk to sort by id
 * @param {Chunk} b second chunk to sort by id
 * @returns {-1|0|1} sort value
 */
const byId = (a, b) => {
	if (a.id !== null && b.id !== null) {
		if (a.id < b.id) return -1;
		if (a.id > b.id) return 1;
	}
	return 0;
};

/**
 * @param {Module} a first module to sort by
 * @param {Module} b second module to sort by
 * @returns {-1|0|1} sort value
 */
const byIdOrIdentifier = (a, b) => {
	if (a.id < b.id) return -1;
	if (a.id > b.id) return 1;
	const identA = a.identifier();
	const identB = b.identifier();
	if (identA < identB) return -1;
	if (identA > identB) return 1;
	return 0;
};

/**
 * @param {Module} a first module to sort by
 * @param {Module} b second module to sort by
 * @returns {-1|0|1} sort value
 */
const byIndexOrIdentifier = (a, b) => {
	if (a.index < b.index) return -1;
	if (a.index > b.index) return 1;
	const identA = a.identifier();
	const identB = b.identifier();
	if (identA < identB) return -1;
	if (identA > identB) return 1;
	return 0;
};

/**
 * @param {Compilation} a first compilation to sort by
 * @param {Compilation} b second compilation to sort by
 * @returns {-1|0|1} sort value
 */
const byNameOrHash = (a, b) => {
	if (a.name < b.name) return -1;
	if (a.name > b.name) return 1;
	if (a.fullHash < b.fullHash) return -1;
	if (a.fullHash > b.fullHash) return 1;
	return 0;
};

/**
 * @param {DependenciesBlockVariable[]} variables DepBlock Variables to iterate over
 * @param {DepBlockVarDependenciesCallback} fn callback to apply on iterated elements
 * @returns {void}
 */
const iterationBlockVariable = (variables, fn) => {
	for (
		let indexVariable = 0;
		indexVariable < variables.length;
		indexVariable++
	) {
		const varDep = variables[indexVariable].dependencies;
		for (let indexVDep = 0; indexVDep < varDep.length; indexVDep++) {
			fn(varDep[indexVDep]);
		}
	}
};

/**
 * @template {T}
 * @param {T[]} arr array of elements to iterate over
 * @param {function(T): void} fn callback applied to each element
 * @returns {void}
 */
const iterationOfArrayCallback = (arr, fn) => {
	for (let index = 0; index < arr.length; index++) {
		fn(arr[index]);
	}
};

<<<<<<< HEAD
/**
 * @template T
 * @param {Set<T>} set set to add items to
 * @param {Set<T>} otherSet set to add items from
 * @returns {void}
 */
function addAllToSet(set, otherSet) {
=======
const addAllToSet = (set, otherSet) => {
>>>>>>> b06cca23
	for (const item of otherSet) {
		set.add(item);
	}
};

class Compilation extends Tapable {
	/**
	 * Creates an instance of Compilation.
	 * @param {Compiler} compiler the compiler which created the compilation
	 */
	constructor(compiler) {
		super();
		this.hooks = {
			/** @type {SyncHook<Module>} */
			buildModule: new SyncHook(["module"]),
			/** @type {SyncHook<Module>} */
			rebuildModule: new SyncHook(["module"]),
			/** @type {SyncHook<Module, Error>} */
			failedModule: new SyncHook(["module", "error"]),
			/** @type {SyncHook<Module>} */
			succeedModule: new SyncHook(["module"]),

			/** @type {SyncWaterfallHook<DependencyReference, Dependency, Module>} */
			dependencyReference: new SyncWaterfallHook([
				"dependencyReference",
				"dependency",
				"module"
			]),

      /** @type {SyncHook<Module[]>} */
			finishModules: new SyncHook(["modules"]),
			/** @type {SyncHook<Module>} */
			finishRebuildingModule: new SyncHook(["module"]),
			/** @type {SyncHook} */
			unseal: new SyncHook([]),
			/** @type {SyncHook} */
			seal: new SyncHook([]),

			/** @type {SyncBailHook<Module[]>} */
			optimizeDependenciesBasic: new SyncBailHook(["modules"]),
			/** @type {SyncBailHook<Module[]>} */
			optimizeDependencies: new SyncBailHook(["modules"]),
			/** @type {SyncBailHook<Module[]>} */
			optimizeDependenciesAdvanced: new SyncBailHook(["modules"]),
			/** @type {SyncBailHook<Module[]>} */
			afterOptimizeDependencies: new SyncHook(["modules"]),

			/** @type {SyncHook} */
			optimize: new SyncHook([]),
			/** @type {SyncBailHook<Module[]>} */
			optimizeModulesBasic: new SyncBailHook(["modules"]),
			/** @type {SyncBailHook<Module[]>} */
			optimizeModules: new SyncBailHook(["modules"]),
			/** @type {SyncBailHook<Module[]>} */
			optimizeModulesAdvanced: new SyncBailHook(["modules"]),
			/** @type {SyncHook<Module[]>} */
			afterOptimizeModules: new SyncHook(["modules"]),

			/** @type {SyncBailHook<Chunk[], ChunkGroup[]>} */
			optimizeChunksBasic: new SyncBailHook(["chunks", "chunkGroups"]),
			/** @type {SyncBailHook<Chunk[], ChunkGroup[]>} */
			optimizeChunks: new SyncBailHook(["chunks", "chunkGroups"]),
			/** @type {SyncBailHook<Chunk[], ChunkGroup[]>} */
			optimizeChunksAdvanced: new SyncBailHook(["chunks", "chunkGroups"]),
			/** @type {SyncHook<Chunk[], ChunkGroup[]>} */
			afterOptimizeChunks: new SyncHook(["chunks", "chunkGroups"]),

			/** @type {AsyncSeriesHook<Chunk[], Module[]>} */
			optimizeTree: new AsyncSeriesHook(["chunks", "modules"]),
			/** @type {SyncHook<Chunk[], Module[]>} */
			afterOptimizeTree: new SyncHook(["chunks", "modules"]),

			/** @type {SyncBailHook<Chunk[], Module[]>} */
			optimizeChunkModulesBasic: new SyncBailHook(["chunks", "modules"]),
			/** @type {SyncBailHook<Chunk[], Module[]>} */
			optimizeChunkModules: new SyncBailHook(["chunks", "modules"]),
			/** @type {SyncBailHook<Chunk[], Module[]>} */
			optimizeChunkModulesAdvanced: new SyncBailHook(["chunks", "modules"]),
			/** @type {SyncHook<Chunk[], Module[]>} */
			afterOptimizeChunkModules: new SyncHook(["chunks", "modules"]),
			/** @type {SyncBailHook} */
			shouldRecord: new SyncBailHook([]),

			/** @type {SyncHook<Module[], any>} */
			reviveModules: new SyncHook(["modules", "records"]),
			/** @type {SyncHook<Module[]>} */
			optimizeModuleOrder: new SyncHook(["modules"]),
			/** @type {SyncHook<Module[]>} */
			advancedOptimizeModuleOrder: new SyncHook(["modules"]),
			/** @type {SyncHook<Module[]>} */
			beforeModuleIds: new SyncHook(["modules"]),
			/** @type {SyncHook<Module[]>} */
			moduleIds: new SyncHook(["modules"]),
			/** @type {SyncHook<Module[]>} */
			optimizeModuleIds: new SyncHook(["modules"]),
			/** @type {SyncHook<Module[]>} */
			afterOptimizeModuleIds: new SyncHook(["modules"]),

			/** @type {SyncHook<Chunk[], any>} */
			reviveChunks: new SyncHook(["chunks", "records"]),
			/** @type {SyncHook<Chunk[]>} */
			optimizeChunkOrder: new SyncHook(["chunks"]),
			/** @type {SyncHook<Chunk[]>} */
			beforeChunkIds: new SyncHook(["chunks"]),
			/** @type {SyncHook<Chunk[]>} */
			optimizeChunkIds: new SyncHook(["chunks"]),
			/** @type {SyncHook<Chunk[]>} */
			afterOptimizeChunkIds: new SyncHook(["chunks"]),

			/** @type {SyncHook<Module[], any>} */
			recordModules: new SyncHook(["modules", "records"]),
			/** @type {SyncHook<Chunk[], any>} */
			recordChunks: new SyncHook(["chunks", "records"]),

			/** @type {SyncHook} */
			beforeHash: new SyncHook([]),
			/** @type {SyncHook<Chunk>} */
			contentHash: new SyncHook(["chunk"]),
			/** @type {SyncHook} */
			afterHash: new SyncHook([]),
			/** @type {SyncHook<any>} */
			recordHash: new SyncHook(["records"]),
			/** @type {SyncHook<Compilation, any>} */
			record: new SyncHook(["compilation", "records"]),

			/** @type {SyncHook} */
			beforeModuleAssets: new SyncHook([]),
			/** @type {SyncBailHook} */
			shouldGenerateChunkAssets: new SyncBailHook([]),
			/** @type {SyncHook} */
			beforeChunkAssets: new SyncHook([]),
			/** @type {SyncHook<Chunk[]>} */
			additionalChunkAssets: new SyncHook(["chunks"]),

			/** @type {AsyncSeriesHook} */
			additionalAssets: new AsyncSeriesHook([]),
			/** @type {AsyncSeriesHook<Chunk[]>} */
			optimizeChunkAssets: new AsyncSeriesHook(["chunks"]),
			/** @type {SyncHook<Chunk[]>} */
			afterOptimizeChunkAssets: new SyncHook(["chunks"]),
			/** @type {AsyncSeriesHook<CompilationAssets>} */
			optimizeAssets: new AsyncSeriesHook(["assets"]),
			/** @type {SyncHook<CompilationAssets>} */
			afterOptimizeAssets: new SyncHook(["assets"]),

			/** @type {SyncBailHook} */
			needAdditionalSeal: new SyncBailHook([]),
			/** @type {AsyncSeriesHook} */
			afterSeal: new AsyncSeriesHook([]),

			/** @type {SyncHook<Chunk, Hash>} */
			chunkHash: new SyncHook(["chunk", "chunkHash"]),
			/** @type {SyncHook<Module, string>} */
			moduleAsset: new SyncHook(["module", "filename"]),
			/** @type {SyncHook<Chunk, string>} */
			chunkAsset: new SyncHook(["chunk", "filename"]),

			/** @type {SyncWaterfallHook<string, TODO>} */
			assetPath: new SyncWaterfallHook(["filename", "data"]), // TODO MainTemplate

			/** @type {SyncBailHook} */
			needAdditionalPass: new SyncBailHook([]),

			/** @type {SyncHook<Compiler, string, number>} */
			childCompiler: new SyncHook([
				"childCompiler",
				"compilerName",
				"compilerIndex"
			]),

			// TODO the following hooks are weirdly located here
			// TODO move them for webpack 5
			/** @type {SyncHook<object, Module>} */
			normalModuleLoader: new SyncHook(["loaderContext", "module"]),

			/** @type {SyncBailHook<Chunk[]>} */
			optimizeExtractedChunksBasic: new SyncBailHook(["chunks"]),
			/** @type {SyncBailHook<Chunk[]>} */
			optimizeExtractedChunks: new SyncBailHook(["chunks"]),
			/** @type {SyncBailHook<Chunk[]>} */
			optimizeExtractedChunksAdvanced: new SyncBailHook(["chunks"]),
			/** @type {SyncHook<Chunk[]>} */
			afterOptimizeExtractedChunks: new SyncHook(["chunks"])
		};
		this._pluginCompat.tap("Compilation", options => {
			switch (options.name) {
				case "optimize-tree":
				case "additional-assets":
				case "optimize-chunk-assets":
				case "optimize-assets":
				case "after-seal":
					options.async = true;
					break;
			}
		});
		/** @type {string=} */
		this.name = undefined;
		/** @type {Compiler} */
		this.compiler = compiler;
		this.resolverFactory = compiler.resolverFactory;
		this.inputFileSystem = compiler.inputFileSystem;
		this.requestShortener = compiler.requestShortener;

		const options = (this.options = compiler.options);
		this.outputOptions = options && options.output;
		/** @type {boolean=} */
		this.bail = options && options.bail;
		this.profile = options && options.profile;
		this.performance = options && options.performance;

		this.mainTemplate = new MainTemplate(this.outputOptions);
		this.chunkTemplate = new ChunkTemplate(this.outputOptions);
		this.hotUpdateChunkTemplate = new HotUpdateChunkTemplate(
			this.outputOptions
		);
		this.runtimeTemplate = new RuntimeTemplate(
			this.outputOptions,
			this.requestShortener
		);
		this.moduleTemplates = {
			javascript: new ModuleTemplate(this.runtimeTemplate, "javascript"),
			webassembly: new ModuleTemplate(this.runtimeTemplate, "webassembly")
		};

		this.semaphore = new Semaphore(options.parallelism || 100);

		this.entries = [];
		/** @private @type {{name: string, request: string, module: Module}[]} */
		this._preparedEntrypoints = [];
		this.entrypoints = new Map();
		/** @type {Chunk[]} */
		this.chunks = [];
		/** @type {ChunkGroup[]} */
		this.chunkGroups = [];
		/** @type {Map<string, ChunkGroup>} */
		this.namedChunkGroups = new Map();
		/** @type {Map<string, Chunk>} */
		this.namedChunks = new Map();
		/** @type {Module[]} */
		this.modules = [];
		/** @private @type {Map<string, Module>} */
		this._modules = new Map();
		this.cache = null;
		this.records = null;
		/** @type {string[]} */
		this.additionalChunkAssets = [];
		/** @type {CompilationAssets} */
		this.assets = {};
		/** @type {WebpackError[]} */
		this.errors = [];
		/** @type {WebpackError[]} */
		this.warnings = [];
		/** @type {Compilation[]} */
		this.children = [];
		/** @type {Map<DepConstructor, ModuleFactory>} */
		this.dependencyFactories = new Map();
		/** @type {Map<DepConstructor|string, DependencyTemplate|string>} */
		this.dependencyTemplates = new Map();
		// TODO refactor this in webpack 5 to a custom DependencyTemplates class with a hash property
		this.dependencyTemplates.set("hash", "");
		this.childrenCounters = {};
		/** @type {Set<number|string>} */
		this.usedChunkIds = null;
		/** @type {Set<number>} */
		this.usedModuleIds = null;
		/** @type {Map<string, number>=} */
		this.fileTimestamps = undefined;
		/** @type {Map<string, number>=} */
		this.contextTimestamps = undefined;
		/** @type {Set<string>=} */
		this.compilationDependencies = undefined;
		/** @private @type {Map<Module, Callback[]>} */
		this._buildingModules = new Map();
		/** @private @type {Map<Module, Callback[]>} */
		this._rebuildingModules = new Map();
	}

	getStats() {
		return new Stats(this);
	}

	/**
	 * @typedef {Object} AddModuleResult
	 * @property {Module} module the added or existing module
	 * @property {boolean} issuer was this the first request for this module
	 * @property {boolean} build should the module be build
	 * @property {boolean} dependencies should dependencies be walked
	 */

	/**
	 * @param {Module} module module to be added that was created
	 * @param {any=} cacheGroup cacheGroup it is apart of
	 * @returns {AddModuleResult} returns meta about whether or not the module had built
	 * had an issuer, or any dependnecies
	 */
	addModule(module, cacheGroup) {
		const identifier = module.identifier();
		const alreadyAddedModule = this._modules.get(identifier);
		if (alreadyAddedModule) {
			return {
				module: alreadyAddedModule,
				issuer: false,
				build: false,
				dependencies: false
			};
		}
		const cacheName = (cacheGroup || "m") + identifier;
		if (this.cache && this.cache[cacheName]) {
			const cacheModule = this.cache[cacheName];

			if (typeof cacheModule.updateCacheModule === "function") {
				cacheModule.updateCacheModule(module);
			}

			let rebuild = true;
			if (this.fileTimestamps && this.contextTimestamps) {
				rebuild = cacheModule.needRebuild(
					this.fileTimestamps,
					this.contextTimestamps
				);
			}

			if (!rebuild) {
				cacheModule.disconnect();
				this._modules.set(identifier, cacheModule);
				this.modules.push(cacheModule);
				for (const err of cacheModule.errors) {
					this.errors.push(err);
				}
				for (const err of cacheModule.warnings) {
					this.warnings.push(err);
				}
				return {
					module: cacheModule,
					issuer: true,
					build: false,
					dependencies: true
				};
			}
			cacheModule.unbuild();
			module = cacheModule;
		}
		this._modules.set(identifier, module);
		if (this.cache) {
			this.cache[cacheName] = module;
		}
		this.modules.push(module);
		return {
			module: module,
			issuer: true,
			build: true,
			dependencies: true
		};
	}

	/**
	 * Fetches a module from a compilation by its identifier
	 * @param {Module} module the module provided
	 * @returns {Module} the module requested
	 */
	getModule(module) {
		const identifier = module.identifier();
		return this._modules.get(identifier);
	}

	/**
	 * Attempts to search for a module by its identifier
	 * @param {string} identifier identifier (usually path) for module
	 * @returns {Module|undefined} attempt to search for module and return it, else undefined
	 */
	findModule(identifier) {
		return this._modules.get(identifier);
	}

	/**
	 * @param {Module} module module with its callback list
	 * @param {Callback} callback the callback function
	 * @returns {void}
	 */
	waitForBuildingFinished(module, callback) {
		let callbackList = this._buildingModules.get(module);
		if (callbackList) {
			callbackList.push(() => callback());
		} else {
			process.nextTick(callback);
		}
	}

	/**
	 * Builds the module object
	 *
	 * @param {Module} module module to be built
	 * @param {boolean} optional optional flag
	 * @param {Module=} origin origin module this module build was requested from
	 * @param {Dependency[]=} dependencies optional dependencies from the module to be built
	 * @param {TODO} thisCallback the callback
	 * @returns {TODO} returns the callback function with results
	 */
	buildModule(module, optional, origin, dependencies, thisCallback) {
		let callbackList = this._buildingModules.get(module);
		if (callbackList) {
			callbackList.push(thisCallback);
			return;
		}
		this._buildingModules.set(module, (callbackList = [thisCallback]));

		const callback = err => {
			this._buildingModules.delete(module);
			for (const cb of callbackList) {
				cb(err);
			}
		};

		this.hooks.buildModule.call(module);
		module.build(
			this.options,
			this,
			this.resolverFactory.get("normal", module.resolveOptions),
			this.inputFileSystem,
			error => {
				const errors = module.errors;
				for (let indexError = 0; indexError < errors.length; indexError++) {
					const err = errors[indexError];
					err.origin = origin;
					err.dependencies = dependencies;
					if (optional) {
						this.warnings.push(err);
					} else {
						this.errors.push(err);
					}
				}

				const warnings = module.warnings;
				for (
					let indexWarning = 0;
					indexWarning < warnings.length;
					indexWarning++
				) {
					const war = warnings[indexWarning];
					war.origin = origin;
					war.dependencies = dependencies;
					this.warnings.push(war);
				}
				module.dependencies.sort(Dependency.compare);
				if (error) {
					this.hooks.failedModule.call(module, error);
					return callback(error);
				}
				this.hooks.succeedModule.call(module);
				return callback();
			}
		);
	}

	/**
	 * @param {Module} module to be processed for deps
	 * @param {ModuleCallback} callback callback to be triggered
	 * @returns {void}
	 */
	processModuleDependencies(module, callback) {
		const dependencies = new Map();

		const addDependency = dep => {
			const resourceIdent = dep.getResourceIdentifier();
			if (resourceIdent) {
				const factory = this.dependencyFactories.get(dep.constructor);
				if (factory === undefined) {
					throw new Error(
						`No module factory available for dependency type: ${
							dep.constructor.name
						}`
					);
				}
				let innerMap = dependencies.get(factory);
				if (innerMap === undefined) {
					dependencies.set(factory, (innerMap = new Map()));
				}
				let list = innerMap.get(resourceIdent);
				if (list === undefined) innerMap.set(resourceIdent, (list = []));
				list.push(dep);
			}
		};

		const addDependenciesBlock = block => {
			if (block.dependencies) {
				iterationOfArrayCallback(block.dependencies, addDependency);
			}
			if (block.blocks) {
				iterationOfArrayCallback(block.blocks, addDependenciesBlock);
			}
			if (block.variables) {
				iterationBlockVariable(block.variables, addDependency);
			}
		};

		try {
			addDependenciesBlock(module);
		} catch (e) {
			callback(e);
		}

		const sortedDependencies = [];

		for (const pair1 of dependencies) {
			for (const pair2 of pair1[1]) {
				sortedDependencies.push({
					factory: pair1[0],
					dependencies: pair2[1]
				});
			}
		}

		this.addModuleDependencies(
			module,
			sortedDependencies,
			this.bail,
			null,
			true,
			callback
		);
	}

	/**
	 * @param {Module} module module to add deps to
	 * @param {SortedDependency[]} dependencies set of sorted dependencies to iterate through
	 * @param {(boolean|null)=} bail whether to bail or not
	 * @param {TODO} cacheGroup optional cacheGroup
	 * @param {boolean} recursive whether it is recursive traversal
	 * @param {function} callback callback for when dependencies are finished being added
	 * @returns {void}
	 */
	addModuleDependencies(
		module,
		dependencies,
		bail,
		cacheGroup,
		recursive,
		callback
	) {
		const start = this.profile && Date.now();
		const currentProfile = this.profile && {};

		asyncLib.forEach(
			dependencies,
			(item, callback) => {
				const dependencies = item.dependencies;

				const errorAndCallback = err => {
					err.origin = module;
					err.dependencies = dependencies;
					this.errors.push(err);
					if (bail) {
						callback(err);
					} else {
						callback();
					}
				};
				const warningAndCallback = err => {
					err.origin = module;
					this.warnings.push(err);
					callback();
				};

				const semaphore = this.semaphore;
				semaphore.acquire(() => {
					const factory = item.factory;
					factory.create(
						{
							contextInfo: {
								issuer: module.nameForCondition && module.nameForCondition(),
								compiler: this.compiler.name
							},
							resolveOptions: module.resolveOptions,
							context: module.context,
							dependencies: dependencies
						},
						(err, dependentModule) => {
							let afterFactory;

							const isOptional = () => {
								return dependencies.every(d => d.optional);
							};

							const errorOrWarningAndCallback = err => {
								if (isOptional()) {
									return warningAndCallback(err);
								} else {
									return errorAndCallback(err);
								}
							};

							if (err) {
								semaphore.release();
								return errorOrWarningAndCallback(
									new ModuleNotFoundError(module, err)
								);
							}
							if (!dependentModule) {
								semaphore.release();
								return process.nextTick(callback);
							}
							if (currentProfile) {
								afterFactory = Date.now();
								currentProfile.factory = afterFactory - start;
							}

							const iterationDependencies = depend => {
								for (let index = 0; index < depend.length; index++) {
									const dep = depend[index];
									dep.module = dependentModule;
									dependentModule.addReason(module, dep);
								}
							};

							const addModuleResult = this.addModule(
								dependentModule,
								cacheGroup
							);
							dependentModule = addModuleResult.module;
							iterationDependencies(dependencies);

							const afterBuild = () => {
								if (currentProfile) {
									const afterBuilding = Date.now();
									currentProfile.building = afterBuilding - afterFactory;
								}

								if (recursive && addModuleResult.dependencies) {
									this.processModuleDependencies(dependentModule, callback);
								} else {
									return callback();
								}
							};

							if (addModuleResult.issuer) {
								if (currentProfile) {
									dependentModule.profile = currentProfile;
								}

								dependentModule.issuer = module;
							} else {
								if (this.profile) {
									if (module.profile) {
										const time = Date.now() - start;
										if (
											!module.profile.dependencies ||
											time > module.profile.dependencies
										) {
											module.profile.dependencies = time;
										}
									}
								}
							}

							if (addModuleResult.build) {
								this.buildModule(
									dependentModule,
									isOptional(),
									module,
									dependencies,
									err => {
										if (err) {
											semaphore.release();
											return errorOrWarningAndCallback(err);
										}

										if (currentProfile) {
											const afterBuilding = Date.now();
											currentProfile.building = afterBuilding - afterFactory;
										}

										semaphore.release();
										afterBuild();
									}
								);
							} else {
								semaphore.release();
								this.waitForBuildingFinished(dependentModule, afterBuild);
							}
						}
					);
				});
			},
			err => {
				// In V8, the Error objects keep a reference to the functions on the stack. These warnings &
				// errors are created inside closures that keep a reference to the Compilation, so errors are
				// leaking the Compilation object.

				if (err) {
					err.stack = err.stack;
					return callback(err);
				}

				return process.nextTick(callback);
			}
		);
	}

	/**
	 *
	 * @param {string} context context string path
	 * @param {Dependency} dependency dependency used to create Module chain
	 * @param {OnModuleCallback} onModule function invoked on modules creation
	 * @param {ModuleChainCallback} callback callback for when module chain is complete
	 * @returns {void} will throw if dependency instance is not a valid Dependency
	 */
	_addModuleChain(context, dependency, onModule, callback) {
		const start = this.profile && Date.now();
		const currentProfile = this.profile && {};

		const errorAndCallback = this.bail
			? err => {
					callback(err);
			  }
			: err => {
					err.dependencies = [dependency];
					this.errors.push(err);
					callback();
			  };

		if (
			typeof dependency !== "object" ||
			dependency === null ||
			!dependency.constructor
		) {
			throw new Error("Parameter 'dependency' must be a Dependency");
		}
		const Dep = /** @type {DepConstructor} */ (dependency.constructor);
		const moduleFactory = this.dependencyFactories.get(Dep);
		if (!moduleFactory) {
			throw new Error(
				`No dependency factory available for this dependency type: ${
					dependency.constructor.name
				}`
			);
		}

		this.semaphore.acquire(() => {
			moduleFactory.create(
				{
					contextInfo: {
						issuer: "",
						compiler: this.compiler.name
					},
					context: context,
					dependencies: [dependency]
				},
				(err, module) => {
					if (err) {
						this.semaphore.release();
						return errorAndCallback(new EntryModuleNotFoundError(err));
					}

					let afterFactory;

					if (currentProfile) {
						afterFactory = Date.now();
						currentProfile.factory = afterFactory - start;
					}

					const addModuleResult = this.addModule(module);
					module = addModuleResult.module;

					onModule(module);

					dependency.module = module;
					module.addReason(null, dependency);

					const afterBuild = () => {
						if (currentProfile) {
							const afterBuilding = Date.now();
							currentProfile.building = afterBuilding - afterFactory;
						}

						if (addModuleResult.dependencies) {
							this.processModuleDependencies(module, err => {
								if (err) return callback(err);
								callback(null, module);
							});
						} else {
							return callback(null, module);
						}
					};

					if (addModuleResult.issuer) {
						if (currentProfile) {
							module.profile = currentProfile;
						}
					}

					if (addModuleResult.build) {
						this.buildModule(module, false, null, null, err => {
							if (err) {
								this.semaphore.release();
								return errorAndCallback(err);
							}

							if (currentProfile) {
								const afterBuilding = Date.now();
								currentProfile.building = afterBuilding - afterFactory;
							}

							this.semaphore.release();
							afterBuild();
						});
					} else {
						this.semaphore.release();
						this.waitForBuildingFinished(module, afterBuild);
					}
				}
			);
		});
	}

	/**
	 *
	 * @param {string} context context path for entry
	 * @param {Dependency} entry entry dependency being created
	 * @param {string} name name of entry
	 * @param {ModuleCallback} callback callback function
	 * @returns {void} returns
	 */
	addEntry(context, entry, name, callback) {
		const slot = {
			name: name,
			request: null,
			module: null
		};

		if (entry instanceof ModuleDependency) {
			slot.request = entry.request;
		}

		this._preparedEntrypoints.push(slot);
		this._addModuleChain(
			context,
			entry,
			module => {
				this.entries.push(module);
			},
			(err, module) => {
				if (err) {
					return callback(err);
				}

				if (module) {
					slot.module = module;
				} else {
					const idx = this._preparedEntrypoints.indexOf(slot);
					this._preparedEntrypoints.splice(idx, 1);
				}
				return callback(null, module);
			}
		);
	}

	/**
	 * @param {string} context context path string
	 * @param {Dependency} dependency dep used to create module
	 * @param {ModuleCallback} callback module callback sending module up a level
	 * @returns {void}
	 */
	prefetch(context, dependency, callback) {
		this._addModuleChain(
			context,
			dependency,
			module => {
				module.prefetched = true;
			},
			callback
		);
	}

	/**
	 * @param {Module} module module to be rebuilt
	 * @param {Callback} thisCallback callback when module finishes rebuilding
	 * @returns {void}
	 */
	rebuildModule(module, thisCallback) {
		let callbackList = this._rebuildingModules.get(module);
		if (callbackList) {
			callbackList.push(thisCallback);
			return;
		}
		this._rebuildingModules.set(module, (callbackList = [thisCallback]));

		const callback = err => {
			this._rebuildingModules.delete(module);
			for (const cb of callbackList) {
				cb(err);
			}
		};

		this.hooks.rebuildModule.call(module);
		const oldDependencies = module.dependencies.slice();
		const oldVariables = module.variables.slice();
		const oldBlocks = module.blocks.slice();
		module.unbuild();
		this.buildModule(module, false, module, null, err => {
			if (err) {
				this.hooks.finishRebuildingModule.call(module);
				return callback(err);
			}

			this.processModuleDependencies(module, err => {
				if (err) return callback(err);
				this.removeReasonsOfDependencyBlock(module, {
					dependencies: oldDependencies,
					variables: oldVariables,
					blocks: oldBlocks
				});
				this.hooks.finishRebuildingModule.call(module);
				callback();
			});
		});
	}

	finish() {
		const modules = this.modules;
		this.hooks.finishModules.call(modules);

		for (let index = 0; index < modules.length; index++) {
			const module = modules[index];
			this.reportDependencyErrorsAndWarnings(module, [module]);
		}
	}

	unseal() {
		this.hooks.unseal.call();
		this.chunks.length = 0;
		this.chunkGroups.length = 0;
		this.namedChunks.clear();
		this.namedChunkGroups.clear();
		this.additionalChunkAssets.length = 0;
		this.assets = {};
		for (const module of this.modules) {
			module.unseal();
		}
	}

	/**
	 * @param {Callback} callback signals when the seal method is finishes
	 * @returns {void}
	 */
	seal(callback) {
		this.hooks.seal.call();

		while (
			this.hooks.optimizeDependenciesBasic.call(this.modules) ||
			this.hooks.optimizeDependencies.call(this.modules) ||
			this.hooks.optimizeDependenciesAdvanced.call(this.modules)
		) {
			/* empty */
		}
		this.hooks.afterOptimizeDependencies.call(this.modules);

		for (const preparedEntrypoint of this._preparedEntrypoints) {
			const module = preparedEntrypoint.module;
			const name = preparedEntrypoint.name;
			const chunk = this.addChunk(name);
			const entrypoint = new Entrypoint(name);
			entrypoint.setRuntimeChunk(chunk);
			entrypoint.addOrigin(null, name, preparedEntrypoint.request);
			this.namedChunkGroups.set(name, entrypoint);
			this.entrypoints.set(name, entrypoint);
			this.chunkGroups.push(entrypoint);

			GraphHelpers.connectChunkGroupAndChunk(entrypoint, chunk);
			GraphHelpers.connectChunkAndModule(chunk, module);

			chunk.entryModule = module;
			chunk.name = name;

			this.assignDepth(module);
		}
		this.processDependenciesBlocksForChunkGroups(this.chunkGroups.slice());
		this.sortModules(this.modules);
		this.hooks.optimize.call();

		while (
			this.hooks.optimizeModulesBasic.call(this.modules) ||
			this.hooks.optimizeModules.call(this.modules) ||
			this.hooks.optimizeModulesAdvanced.call(this.modules)
		) {
			/* empty */
		}
		this.hooks.afterOptimizeModules.call(this.modules);

		while (
			this.hooks.optimizeChunksBasic.call(this.chunks, this.chunkGroups) ||
			this.hooks.optimizeChunks.call(this.chunks, this.chunkGroups) ||
			this.hooks.optimizeChunksAdvanced.call(this.chunks, this.chunkGroups)
		) {
			/* empty */
		}
		this.hooks.afterOptimizeChunks.call(this.chunks, this.chunkGroups);

		this.hooks.optimizeTree.callAsync(this.chunks, this.modules, err => {
			if (err) {
				return callback(err);
			}

			this.hooks.afterOptimizeTree.call(this.chunks, this.modules);

			while (
				this.hooks.optimizeChunkModulesBasic.call(this.chunks, this.modules) ||
				this.hooks.optimizeChunkModules.call(this.chunks, this.modules) ||
				this.hooks.optimizeChunkModulesAdvanced.call(this.chunks, this.modules)
			) {
				/* empty */
			}
			this.hooks.afterOptimizeChunkModules.call(this.chunks, this.modules);

			const shouldRecord = this.hooks.shouldRecord.call() !== false;

			this.hooks.reviveModules.call(this.modules, this.records);
			this.hooks.optimizeModuleOrder.call(this.modules);
			this.hooks.advancedOptimizeModuleOrder.call(this.modules);
			this.hooks.beforeModuleIds.call(this.modules);
			this.hooks.moduleIds.call(this.modules);
			this.applyModuleIds();
			this.hooks.optimizeModuleIds.call(this.modules);
			this.hooks.afterOptimizeModuleIds.call(this.modules);

			this.sortItemsWithModuleIds();

			this.hooks.reviveChunks.call(this.chunks, this.records);
			this.hooks.optimizeChunkOrder.call(this.chunks);
			this.hooks.beforeChunkIds.call(this.chunks);
			this.applyChunkIds();
			this.hooks.optimizeChunkIds.call(this.chunks);
			this.hooks.afterOptimizeChunkIds.call(this.chunks);

			this.sortItemsWithChunkIds();

			if (shouldRecord) {
				this.hooks.recordModules.call(this.modules, this.records);
				this.hooks.recordChunks.call(this.chunks, this.records);
			}

			this.hooks.beforeHash.call();
			this.createHash();
			this.hooks.afterHash.call();

			if (shouldRecord) {
				this.hooks.recordHash.call(this.records);
			}

			this.hooks.beforeModuleAssets.call();
			this.createModuleAssets();
			if (this.hooks.shouldGenerateChunkAssets.call() !== false) {
				this.hooks.beforeChunkAssets.call();
				this.createChunkAssets();
			}
			this.hooks.additionalChunkAssets.call(this.chunks);
			this.summarizeDependencies();
			if (shouldRecord) {
				this.hooks.record.call(this, this.records);
			}

			this.hooks.additionalAssets.callAsync(err => {
				if (err) {
					return callback(err);
				}
				this.hooks.optimizeChunkAssets.callAsync(this.chunks, err => {
					if (err) {
						return callback(err);
					}
					this.hooks.afterOptimizeChunkAssets.call(this.chunks);
					this.hooks.optimizeAssets.callAsync(this.assets, err => {
						if (err) {
							return callback(err);
						}
						this.hooks.afterOptimizeAssets.call(this.assets);
						if (this.hooks.needAdditionalSeal.call()) {
							this.unseal();
							return this.seal(callback);
						}
						return this.hooks.afterSeal.callAsync(callback);
					});
				});
			});
		});
	}

	/**
	 * @param {Module[]} modules the modules array on compilation to perform the sort for
	 * @returns {void}
	 */
	sortModules(modules) {
		modules.sort(byIndexOrIdentifier);
	}

	/**
	 * @param {Module} module moulde to report from
	 * @param {DependenciesBlock[]} blocks blocks to report from
	 * @returns {void}
	 */
	reportDependencyErrorsAndWarnings(module, blocks) {
		for (let indexBlock = 0; indexBlock < blocks.length; indexBlock++) {
			const block = blocks[indexBlock];
			const dependencies = block.dependencies;

			for (let indexDep = 0; indexDep < dependencies.length; indexDep++) {
				const d = dependencies[indexDep];

				const warnings = d.getWarnings();
				if (warnings) {
					for (let indexWar = 0; indexWar < warnings.length; indexWar++) {
						const w = warnings[indexWar];

						const warning = new ModuleDependencyWarning(module, w, d.loc);
						this.warnings.push(warning);
					}
				}
				const errors = d.getErrors();
				if (errors) {
					for (let indexErr = 0; indexErr < errors.length; indexErr++) {
						const e = errors[indexErr];

						const error = new ModuleDependencyError(module, e, d.loc);
						this.errors.push(error);
					}
				}
			}

			this.reportDependencyErrorsAndWarnings(module, block.blocks);
		}
	}

	/**
	 * @param {TODO} groupOptions options for the chunk group
	 * @param {Module} module the module the references the chunk group
	 * @param {DependencyLocation} loc the location from with the chunk group is referenced (inside of module)
	 * @param {string} request the request from which the the chunk group is referenced
	 * @returns {ChunkGroup} the new or existing chunk group
	 */
	addChunkInGroup(groupOptions, module, loc, request) {
		if (typeof groupOptions === "string") {
			groupOptions = { name: groupOptions };
		}
		const name = groupOptions.name;
		if (name) {
			const chunkGroup = this.namedChunkGroups.get(name);
			if (chunkGroup !== undefined) {
				chunkGroup.addOptions(groupOptions);
				if (module) {
					chunkGroup.addOrigin(module, loc, request);
				}
				return chunkGroup;
			}
		}
		const chunkGroup = new ChunkGroup(groupOptions);
		if (module) chunkGroup.addOrigin(module, loc, request);
		const chunk = this.addChunk(name);

		GraphHelpers.connectChunkGroupAndChunk(chunkGroup, chunk);

		this.chunkGroups.push(chunkGroup);
		if (name) {
			this.namedChunkGroups.set(name, chunkGroup);
		}
		return chunkGroup;
	}

	/**
	 * This method first looks to see if a name is provided for a new chunk,
	 * and first looks to see if any named chunks already exist and reuse that chunk instead.
	 *
	 * @param {string=} name optional chunk name to be provided
	 * @returns {Chunk} create a chunk (invoked during seal event)
	 */
	addChunk(name) {
		if (name) {
			const chunk = this.namedChunks.get(name);
			if (chunk !== undefined) {
				return chunk;
			}
		}
		const chunk = new Chunk(name);
		this.chunks.push(chunk);
		if (name) {
			this.namedChunks.set(name, chunk);
		}
		return chunk;
	}

	/**
	 * @param {Module} module module to assign depth
	 * @returns {void}
	 */
	assignDepth(module) {
		const queue = new Set([module]);
		let depth;

		module.depth = 0;

		/**
		 * @param {Module} module module for processeing
		 * @returns {void}
		 */
		const enqueueJob = module => {
			const d = module.depth;
			if (typeof d === "number" && d <= depth) return;
			queue.add(module);
			module.depth = depth;
		};

		/**
		 * @param {Dependency} dependency dependency to assign depth to
		 * @returns {void}
		 */
		const assignDepthToDependency = dependency => {
			if (dependency.module) {
				enqueueJob(dependency.module);
			}
		};

		/**
		 * @param {DependenciesBlock} block block to assign depth to
		 * @returns {void}
		 */
		const assignDepthToDependencyBlock = block => {
			if (block.variables) {
				iterationBlockVariable(block.variables, assignDepthToDependency);
			}

			if (block.dependencies) {
				iterationOfArrayCallback(block.dependencies, assignDepthToDependency);
			}

			if (block.blocks) {
				iterationOfArrayCallback(block.blocks, assignDepthToDependencyBlock);
			}
		};

		for (module of queue) {
			queue.delete(module);
			depth = module.depth;

			depth++;
			assignDepthToDependencyBlock(module);
		}
	}

	/**
	 * @param {Module} module the module containing the dependency
	 * @param {Dependency} dependency the dependency
	 * @returns {DependencyReference} a reference for the dependency
	 */
	getDependencyReference(module, dependency) {
		// TODO remove dep.getReference existance check in webpack 5
		if (typeof dependency.getReference !== "function") return null;
		const ref = dependency.getReference();
		if (!ref) return null;
		return this.hooks.dependencyReference.call(ref, dependency, module);
	}

	/**
	 * This method creates the Chunk graph from the Module graph
	 * @private
	 * @param {TODO[]} inputChunkGroups chunk groups which are processed
	 * @returns {void}
	 */
	processDependenciesBlocksForChunkGroups(inputChunkGroups) {
		// Process is splitting into two parts:
		// Part one traverse the module graph and builds a very basic chunks graph
		//   in chunkDependencies.
		// Part two traverse every possible way through the basic chunk graph and
		//   tracks the available modules. While traversing it connects chunks with
		//   eachother and Blocks with Chunks. It stops traversing when all modules
		//   for a chunk are already available. So it doesn't connect unneeded chunks.

		/** @type {Map<ChunkGroup, {block: AsyncDependenciesBlock, chunkGroup: ChunkGroup}[]>} */
		const chunkDependencies = new Map();
		const allCreatedChunkGroups = new Set();

		// PREPARE
		/** @type {Map<DependenciesBlock, { modules: Module[], blocks: AsyncDependenciesBlock[]}>} */
		const blockInfoMap = new Map();

		/**
		 * @param {Dependency} d dependency to iterate over
		 * @returns {void}
		 */
		const iteratorDependency = d => {
			// We skip Dependencies without Reference
			const ref = this.getDependencyReference(currentModule, d);
			if (!ref) {
				return;
			}
			// We skip Dependencies without Module pointer
			const refModule = ref.module;
			if (!refModule) {
				return;
			}
			// We skip weak Dependencies
			if (ref.weak) {
				return;
			}

			blockInfoModules.add(refModule);
		};

		/**
		 * @param {AsyncDependenciesBlock} b blocks to prepare
		 * @returns {void}
		 */
		const iteratorBlockPrepare = b => {
			blockInfoBlocks.push(b);
			blockQueue.push(b);
		};

		/** @type {Module} */
		let currentModule;
		/** @type {DependenciesBlock} */
		let block;
		/** @type {DependenciesBlock[]} */
		let blockQueue;
		/** @type {Set<Module>} */
		let blockInfoModules;
		/** @type {AsyncDependenciesBlock[]} */
		let blockInfoBlocks;

		for (const module of this.modules) {
			blockQueue = [module];
			currentModule = module;
			while (blockQueue.length > 0) {
				block = blockQueue.pop();
				blockInfoModules = new Set();
				blockInfoBlocks = [];

				if (block.variables) {
					iterationBlockVariable(block.variables, iteratorDependency);
				}

				if (block.dependencies) {
					iterationOfArrayCallback(block.dependencies, iteratorDependency);
				}

				if (block.blocks) {
					iterationOfArrayCallback(block.blocks, iteratorBlockPrepare);
				}

				const blockInfo = {
					modules: Array.from(blockInfoModules),
					blocks: blockInfoBlocks
				};
				blockInfoMap.set(block, blockInfo);
			}
		}

		// PART ONE

		/** @type {Map<ChunkGroup, { index: number, index2: number }>} */
		const chunkGroupCounters = new Map();
		for (const chunkGroup of inputChunkGroups) {
			chunkGroupCounters.set(chunkGroup, { index: 0, index2: 0 });
		}

		let nextFreeModuleIndex = 0;
		let nextFreeModuleIndex2 = 0;

		/** @type {Map<DependenciesBlock, ChunkGroup>} */
		const blockChunkGroups = new Map();

		const ADD_AND_ENTER_MODULE = 0;
		const ENTER_MODULE = 1;
		const PROCESS_BLOCK = 2;
		const LEAVE_MODULE = 3;

		/**
		 * @typedef {Object} QueueItem
		 * @property {number} action
		 * @property {DependenciesBlock} block
		 * @property {Module} module
		 * @property {Chunk} chunk
		 * @property {ChunkGroup} chunkGroup
		 */

		/**
		 * @param {ChunkGroup} chunkGroup chunk group
		 * @returns {QueueItem} queue item
		 */
		const chunkGroupToQueueItem = chunkGroup => ({
			action: ENTER_MODULE,
			block: chunkGroup.chunks[0].entryModule,
			module: chunkGroup.chunks[0].entryModule,
			chunk: chunkGroup.chunks[0],
			chunkGroup
		});

		// Start with the provided modules/chunks
		/** @type {QueueItem[]} */
		let queue = inputChunkGroups.map(chunkGroupToQueueItem).reverse();
		/** @type {QueueItem[]} */
		let queueDelayed = [];

		/** @type {Module} */
		let module;
		/** @type {Chunk} */
		let chunk;
		/** @type {ChunkGroup} */
		let chunkGroup;

		// For each async Block in graph
		/**
		 * @param {AsyncDependenciesBlock} b iterating over each Async DepBlock
		 * @returns {void}
		 */
		const iteratorBlock = b => {
			// 1. We create a chunk for this Block
			// but only once (blockChunkGroups map)
			let c = blockChunkGroups.get(b);
			if (c === undefined) {
				c = this.namedChunkGroups.get(b.chunkName);
				if (c && c.isInitial()) {
					this.errors.push(
						new AsyncDependencyToInitialChunkError(b.chunkName, module, b.loc)
					);
					c = chunkGroup;
				} else {
					c = this.addChunkInGroup(
						b.groupOptions || b.chunkName,
						module,
						b.loc,
						b.request
					);
					chunkGroupCounters.set(c, { index: 0, index2: 0 });
					blockChunkGroups.set(b, c);
					allCreatedChunkGroups.add(c);
				}
			} else {
				// TODO webpack 5 remove addOptions check
				if (c.addOptions) c.addOptions(b.groupOptions);
				c.addOrigin(module, b.loc, b.request);
			}

			// 2. We store the Block+Chunk mapping as dependency for the chunk
			let deps = chunkDependencies.get(chunkGroup);
			if (!deps) chunkDependencies.set(chunkGroup, (deps = []));
			deps.push({
				block: b,
				chunkGroup: c
			});

			// 3. We enqueue the DependenciesBlock for traversal
			queueDelayed.push({
				action: PROCESS_BLOCK,
				block: b,
				module: module,
				chunk: c.chunks[0],
				chunkGroup: c
			});
		};

		// Iterative traversal of the Module graph
		// Recursive would be simpler to write but could result in Stack Overflows
		while (queue.length) {
			while (queue.length) {
				const queueItem = queue.pop();
				module = queueItem.module;
				block = queueItem.block;
				chunk = queueItem.chunk;
				chunkGroup = queueItem.chunkGroup;

				switch (queueItem.action) {
					case ADD_AND_ENTER_MODULE: {
						// We connect Module and Chunk when not already done
						if (chunk.addModule(module)) {
							module.addChunk(chunk);
						} else {
							// already connected, skip it
							break;
						}
					}
					// fallthrough
					case ENTER_MODULE: {
						if (chunkGroup !== undefined) {
							const index = chunkGroup.getModuleIndex(module);
							if (index === undefined) {
								chunkGroup.setModuleIndex(
									module,
									chunkGroupCounters.get(chunkGroup).index++
								);
							}
						}

						if (module.index === null) {
							module.index = nextFreeModuleIndex++;
						}

						queue.push({
							action: LEAVE_MODULE,
							block,
							module,
							chunk,
							chunkGroup
						});
					}
					// fallthrough
					case PROCESS_BLOCK: {
						// get prepared block info
						const blockInfo = blockInfoMap.get(block);

						// Traverse all referenced modules
						for (let i = blockInfo.modules.length - 1; i >= 0; i--) {
							const refModule = blockInfo.modules[i];
							if (chunk.containsModule(refModule)) {
								// skip early if already connected
								continue;
							}
							// enqueue the add and enter to enter in the correct order
							// this is relevant with circular dependencies
							queue.push({
								action: ADD_AND_ENTER_MODULE,
								block: refModule,
								module: refModule,
								chunk,
								chunkGroup
							});
						}

						// Traverse all Blocks
						iterationOfArrayCallback(blockInfo.blocks, iteratorBlock);
						break;
					}
					case LEAVE_MODULE: {
						if (chunkGroup !== undefined) {
							const index = chunkGroup.getModuleIndex2(module);
							if (index === undefined) {
								chunkGroup.setModuleIndex2(
									module,
									chunkGroupCounters.get(chunkGroup).index2++
								);
							}
						}

						if (module.index2 === null) {
							module.index2 = nextFreeModuleIndex2++;
						}
						break;
					}
				}
			}
			const tempQueue = queue;
			queue = queueDelayed.reverse();
			queueDelayed = tempQueue;
		}

		// PART TWO
		/** @type {Set<Module>} */
		let availableModules;
		let newAvailableModules;
		/** @type {Queue<AvailableModulesChunkGroupMapping>} */
		const queue2 = new Queue(
			inputChunkGroups.map(chunkGroup => ({
				chunkGroup,
				availableModules: new Set()
			}))
		);

		/**
		 * Helper function to check if all modules of a chunk are available
		 *
		 * @param {ChunkGroup} chunkGroup the chunkGroup to scan
		 * @param {Set<Module>} availableModules the comparitor set
		 * @returns {boolean} return true if all modules of a chunk are available
		 */
		const areModulesAvailable = (chunkGroup, availableModules) => {
			for (const chunk of chunkGroup.chunks) {
				for (const module of chunk.modulesIterable) {
					if (!availableModules.has(module)) return false;
				}
			}
			return true;
		};

		// For each edge in the basic chunk graph
		/**
		 * @param {TODO} dep the dependency used for filtering
		 * @returns {boolean} used to filter "edges" (aka Dependencies) that were pointing
		 * to modules that are already available. Also filters circular dependencies in the chunks graph
		 */
		const filterFn = dep => {
			const depChunkGroup = dep.chunkGroup;
			if (areModulesAvailable(depChunkGroup, newAvailableModules)) return false; // break all modules are already available
			return true;
		};

		/** @type {Map<ChunkGroup, Set<Module>>} */
		const minAvailableModulesMap = new Map();

		// Iterative traversing of the basic chunk graph
		while (queue2.length) {
			const queueItem = queue2.dequeue();
			chunkGroup = queueItem.chunkGroup;
			availableModules = queueItem.availableModules;

			// 1. Get minimal available modules
			// It doesn't make sense to traverse a chunk again with more available modules.
			// This step calculates the minimal available modules and skips traversal when
			// the list didn't shrink.
			let minAvailableModules = minAvailableModulesMap.get(chunkGroup);
			if (minAvailableModules === undefined) {
				minAvailableModulesMap.set(chunkGroup, new Set(availableModules));
			} else {
				let deletedModules = false;
				for (const m of minAvailableModules) {
					if (!availableModules.has(m)) {
						minAvailableModules.delete(m);
						deletedModules = true;
					}
				}
				if (!deletedModules) continue;
				availableModules = minAvailableModules;
			}

			// 2. Get the edges at this point of the graph
			const deps = chunkDependencies.get(chunkGroup);
			if (!deps) continue;
			if (deps.length === 0) continue;

			// 3. Create a new Set of available modules at this points
			newAvailableModules = new Set(availableModules);
			for (const chunk of chunkGroup.chunks) {
				for (const m of chunk.modulesIterable) {
					newAvailableModules.add(m);
				}
			}

			// 4. Filter edges with available modules
			const filteredDeps = deps.filter(filterFn);

			// 5. Foreach remaining edge
			const nextChunkGroups = new Set();
			for (let i = 0; i < filteredDeps.length; i++) {
				const dep = filteredDeps[i];
				const depChunkGroup = dep.chunkGroup;
				const depBlock = dep.block;

				// 6. Connect block with chunk
				GraphHelpers.connectDependenciesBlockAndChunkGroup(
					depBlock,
					depChunkGroup
				);

				// 7. Connect chunk with parent
				GraphHelpers.connectChunkGroupParentAndChild(chunkGroup, depChunkGroup);

				nextChunkGroups.add(depChunkGroup);
			}

			// 8. Enqueue further traversal
			for (const nextChunkGroup of nextChunkGroups) {
				queue2.enqueue({
					chunkGroup: nextChunkGroup,
					availableModules: newAvailableModules
				});
			}
		}

		// Remove all unconnected chunk groups
		for (const chunkGroup of allCreatedChunkGroups) {
			if (chunkGroup.getNumberOfParents() === 0) {
				for (const chunk of chunkGroup.chunks) {
					const idx = this.chunks.indexOf(chunk);
					if (idx >= 0) this.chunks.splice(idx, 1);
					chunk.remove("unconnected");
				}
				chunkGroup.remove("unconnected");
			}
		}
	}

	/**
	 *
	 * @param {Module} module module relationship for removal
	 * @param {DependenciesBlockLike} block //TODO: good description
	 * @returns {void}
	 */
	removeReasonsOfDependencyBlock(module, block) {
		const iteratorDependency = d => {
			if (!d.module) {
				return;
			}
			if (d.module.removeReason(module, d)) {
				for (const chunk of d.module.chunksIterable) {
					this.patchChunksAfterReasonRemoval(d.module, chunk);
				}
			}
		};

		if (block.blocks) {
			iterationOfArrayCallback(block.blocks, block =>
				this.removeReasonsOfDependencyBlock(module, block)
			);
		}

		if (block.dependencies) {
			iterationOfArrayCallback(block.dependencies, iteratorDependency);
		}

		if (block.variables) {
			iterationBlockVariable(block.variables, iteratorDependency);
		}
	}

	/**
	 * @param {Module} module module to patch tie
	 * @param {Chunk} chunk chunk to patch tie
	 * @returns {void}
	 */
	patchChunksAfterReasonRemoval(module, chunk) {
		if (!module.hasReasons()) {
			this.removeReasonsOfDependencyBlock(module, module);
		}
		if (!module.hasReasonForChunk(chunk)) {
			if (module.removeChunk(chunk)) {
				this.removeChunkFromDependencies(module, chunk);
			}
		}
	}

	/**
	 *
	 * @param {DependenciesBlock} block block tie for Chunk
	 * @param {Chunk} chunk chunk to remove from dep
	 * @returns {void}
	 */
	removeChunkFromDependencies(block, chunk) {
		const iteratorDependency = d => {
			if (!d.module) {
				return;
			}
			this.patchChunksAfterReasonRemoval(d.module, chunk);
		};

		const blocks = block.blocks;
		for (let indexBlock = 0; indexBlock < blocks.length; indexBlock++) {
			const asyncBlock = blocks[indexBlock];
			// Grab all chunks from the first Block's AsyncDepBlock
			const chunks = asyncBlock.chunkGroup.chunks;
			// For each chunk in chunkGroup
			for (let indexChunk = 0; indexChunk < chunks.length; indexChunk++) {
				const iteratedChunk = chunks[indexChunk];
				asyncBlock.chunkGroup.removeChunk(iteratedChunk);
				asyncBlock.chunkGroup.removeParent(iteratedChunk);
				// Recurse
				this.removeChunkFromDependencies(block, iteratedChunk);
			}
		}

		if (block.dependencies) {
			iterationOfArrayCallback(block.dependencies, iteratorDependency);
		}

		if (block.variables) {
			iterationBlockVariable(block.variables, iteratorDependency);
		}
	}

	applyModuleIds() {
		const unusedIds = [];
		let nextFreeModuleId = 0;
		const usedIds = new Set();
		if (this.usedModuleIds) {
			for (const id of this.usedModuleIds) {
				usedIds.add(id);
			}
		}

		const modules1 = this.modules;
		for (let indexModule1 = 0; indexModule1 < modules1.length; indexModule1++) {
			const module1 = modules1[indexModule1];
			if (module1.id !== null) {
				usedIds.add(module1.id);
			}
		}

		if (usedIds.size > 0) {
			let usedIdMax = -1;
			for (const usedIdKey of usedIds) {
				if (typeof usedIdKey !== "number") {
					continue;
				}

				usedIdMax = Math.max(usedIdMax, usedIdKey);
			}

			let lengthFreeModules = (nextFreeModuleId = usedIdMax + 1);

			while (lengthFreeModules--) {
				if (!usedIds.has(lengthFreeModules)) {
					unusedIds.push(lengthFreeModules);
				}
			}
		}

		const modules2 = this.modules;
		for (let indexModule2 = 0; indexModule2 < modules2.length; indexModule2++) {
			const module2 = modules2[indexModule2];
			if (module2.id === null) {
				if (unusedIds.length > 0) {
					module2.id = unusedIds.pop();
				} else {
					module2.id = nextFreeModuleId++;
				}
			}
		}
	}

	applyChunkIds() {
		/** @type {Set<number>} */
		const usedIds = new Set();

		// Get used ids from usedChunkIds property (i. e. from records)
		if (this.usedChunkIds) {
			for (const id of this.usedChunkIds) {
				if (typeof id !== "number") {
					continue;
				}

				usedIds.add(id);
			}
		}

		// Get used ids from existing chunks
		const chunks = this.chunks;
		for (let indexChunk = 0; indexChunk < chunks.length; indexChunk++) {
			const chunk = chunks[indexChunk];
			const usedIdValue = chunk.id;

			if (typeof usedIdValue !== "number") {
				continue;
			}

			usedIds.add(usedIdValue);
		}

		// Calculate maximum assigned chunk id
		let nextFreeChunkId = -1;
		for (const id of usedIds) {
			nextFreeChunkId = Math.max(nextFreeChunkId, id);
		}
		nextFreeChunkId++;

		// Determine free chunk ids from 0 to maximum
		/** @type {number[]} */
		const unusedIds = [];
		if (nextFreeChunkId > 0) {
			let index = nextFreeChunkId;
			while (index--) {
				if (!usedIds.has(index)) {
					unusedIds.push(index);
				}
			}
		}

		// Assign ids to chunk which has no id
		for (let indexChunk = 0; indexChunk < chunks.length; indexChunk++) {
			const chunk = chunks[indexChunk];
			if (chunk.id === null) {
				if (unusedIds.length > 0) {
					chunk.id = unusedIds.pop();
				} else {
					chunk.id = nextFreeChunkId++;
				}
			}
			if (!chunk.ids) {
				chunk.ids = [chunk.id];
			}
		}
	}

	sortItemsWithModuleIds() {
		this.modules.sort(byIdOrIdentifier);

		const modules = this.modules;
		for (let indexModule = 0; indexModule < modules.length; indexModule++) {
			modules[indexModule].sortItems(false);
		}

		const chunks = this.chunks;
		for (let indexChunk = 0; indexChunk < chunks.length; indexChunk++) {
			chunks[indexChunk].sortItems();
		}
	}

	sortItemsWithChunkIds() {
		for (const chunkGroup of this.chunkGroups) {
			chunkGroup.sortItems();
		}

		this.chunks.sort(byId);

		for (
			let indexModule = 0;
			indexModule < this.modules.length;
			indexModule++
		) {
			this.modules[indexModule].sortItems(true);
		}

		const chunks = this.chunks;
		for (let indexChunk = 0; indexChunk < chunks.length; indexChunk++) {
			chunks[indexChunk].sortItems();
		}

		/**
		 * Used to sort errors and warnings in compilation. this.warnings, and
		 * this.errors contribute to the compilation hash and therefore shoudl be
		 * updated whenever other references (having a chunk id) are sorted. This preserves the hash
		 * integrity
		 *
		 * @param {WebpackError} a first WebpackError instance (including subclasses)
		 * @param {WebpackError} b second WebpackError instance (including subclasses)
		 * @returns {-1|0|1} sort order index
		 */
		const byMessage = (a, b) => {
			const ma = `${a.message}`;
			const mb = `${b.message}`;
			if (ma < mb) return -1;
			if (mb < ma) return 1;
			return 0;
		};

		this.errors.sort(byMessage);
		this.warnings.sort(byMessage);
		this.children.sort(byNameOrHash);
	}

	summarizeDependencies() {
		this.fileDependencies = new SortableSet(this.compilationDependencies);
		this.contextDependencies = new SortableSet();
		this.missingDependencies = new SortableSet();

		for (
			let indexChildren = 0;
			indexChildren < this.children.length;
			indexChildren++
		) {
			const child = this.children[indexChildren];

			addAllToSet(this.fileDependencies, child.fileDependencies);
			addAllToSet(this.contextDependencies, child.contextDependencies);
			addAllToSet(this.missingDependencies, child.missingDependencies);
		}

		for (
			let indexModule = 0;
			indexModule < this.modules.length;
			indexModule++
		) {
			const module = this.modules[indexModule];

			if (module.buildInfo.fileDependencies) {
				addAllToSet(this.fileDependencies, module.buildInfo.fileDependencies);
			}
			if (module.buildInfo.contextDependencies) {
				addAllToSet(
					this.contextDependencies,
					module.buildInfo.contextDependencies
				);
			}
		}
		for (const error of this.errors) {
			if (
				typeof error.missing === "object" &&
				error.missing &&
				error.missing[Symbol.iterator]
			) {
				addAllToSet(this.missingDependencies, error.missing);
			}
		}
		this.fileDependencies.sort();
		this.contextDependencies.sort();
		this.missingDependencies.sort();
	}

	createHash() {
		const outputOptions = this.outputOptions;
		const hashFunction = outputOptions.hashFunction;
		const hashDigest = outputOptions.hashDigest;
		const hashDigestLength = outputOptions.hashDigestLength;
		const hash = createHash(hashFunction);
		if (outputOptions.hashSalt) {
			hash.update(outputOptions.hashSalt);
		}
		this.mainTemplate.updateHash(hash);
		this.chunkTemplate.updateHash(hash);
		for (const key of Object.keys(this.moduleTemplates).sort()) {
			this.moduleTemplates[key].updateHash(hash);
		}
		for (const child of this.children) {
			hash.update(child.hash);
		}
		for (const warning of this.warnings) {
			hash.update(`${warning.message}`);
		}
		for (const error of this.errors) {
			hash.update(`${error.message}`);
		}
		const modules = this.modules;
		for (let i = 0; i < modules.length; i++) {
			const module = modules[i];
			const moduleHash = createHash(hashFunction);
			module.updateHash(moduleHash);
			module.hash = moduleHash.digest(hashDigest);
			module.renderedHash = module.hash.substr(0, hashDigestLength);
		}
		// clone needed as sort below is inplace mutation
		const chunks = this.chunks.slice();
		/**
		 * sort here will bring all "falsy" values to the beginning
		 * this is needed as the "hasRuntime()" chunks are dependent on the
		 * hashes of the non-runtime chunks.
		 */
		chunks.sort((a, b) => {
			const aEntry = a.hasRuntime();
			const bEntry = b.hasRuntime();
			if (aEntry && !bEntry) return 1;
			if (!aEntry && bEntry) return -1;
			return byId(a, b);
		});
		for (let i = 0; i < chunks.length; i++) {
			const chunk = chunks[i];
			const chunkHash = createHash(hashFunction);
			if (outputOptions.hashSalt) {
				chunkHash.update(outputOptions.hashSalt);
			}
			chunk.updateHash(chunkHash);
			const template = chunk.hasRuntime()
				? this.mainTemplate
				: this.chunkTemplate;
			template.updateHashForChunk(chunkHash, chunk);
			this.hooks.chunkHash.call(chunk, chunkHash);
			chunk.hash = chunkHash.digest(hashDigest);
			hash.update(chunk.hash);
			chunk.renderedHash = chunk.hash.substr(0, hashDigestLength);
			this.hooks.contentHash.call(chunk);
		}
		this.fullHash = hash.digest(hashDigest);
		this.hash = this.fullHash.substr(0, hashDigestLength);
	}

	/**
	 * @param {string} update extra information
	 * @returns {void}
	 */
	modifyHash(update) {
		const outputOptions = this.outputOptions;
		const hashFunction = outputOptions.hashFunction;
		const hashDigest = outputOptions.hashDigest;
		const hashDigestLength = outputOptions.hashDigestLength;
		const hash = createHash(hashFunction);
		hash.update(this.fullHash);
		hash.update(update);
		this.fullHash = hash.digest(hashDigest);
		this.hash = this.fullHash.substr(0, hashDigestLength);
	}

	createModuleAssets() {
		for (let i = 0; i < this.modules.length; i++) {
			const module = this.modules[i];
			if (module.buildInfo.assets) {
				for (const assetName of Object.keys(module.buildInfo.assets)) {
					const fileName = this.getPath(assetName);
					this.assets[fileName] = module.buildInfo.assets[assetName];
					this.hooks.moduleAsset.call(module, fileName);
				}
			}
		}
	}

	createChunkAssets() {
		const outputOptions = this.outputOptions;
		const cachedSourceMap = new Map();
		/** @type {Map<string, {hash: string, source: Source, chunk: Chunk}>} */
		const alreadyWrittenFiles = new Map();
		for (let i = 0; i < this.chunks.length; i++) {
			const chunk = this.chunks[i];
			chunk.files = [];
			let source;
			let file;
			let filenameTemplate;
			try {
				const template = chunk.hasRuntime()
					? this.mainTemplate
					: this.chunkTemplate;
				const manifest = template.getRenderManifest({
					chunk,
					hash: this.hash,
					fullHash: this.fullHash,
					outputOptions,
					moduleTemplates: this.moduleTemplates,
					dependencyTemplates: this.dependencyTemplates
				}); // [{ render(), filenameTemplate, pathOptions, identifier, hash }]
				for (const fileManifest of manifest) {
					const cacheName = fileManifest.identifier;
					const usedHash = fileManifest.hash;
					filenameTemplate = fileManifest.filenameTemplate;
					file = this.getPath(filenameTemplate, fileManifest.pathOptions);

					// check if the same filename was already written by another chunk
					const alreadyWritten = alreadyWrittenFiles.get(file);
					if (alreadyWritten !== undefined) {
						if (alreadyWritten.hash === usedHash) {
							if (this.cache) {
								this.cache[cacheName] = {
									hash: usedHash,
									source: alreadyWritten.source
								};
							}
							chunk.files.push(file);
							this.hooks.chunkAsset.call(chunk, file);
							continue;
						} else {
							throw new Error(
								`Conflict: Multiple chunks emit assets to the same filename ${file}` +
									` (chunks ${alreadyWritten.chunk.id} and ${chunk.id})`
							);
						}
					}
					if (
						this.cache &&
						this.cache[cacheName] &&
						this.cache[cacheName].hash === usedHash
					) {
						source = this.cache[cacheName].source;
					} else {
						source = fileManifest.render();
						// Ensure that source is a cached source to avoid additional cost because of repeated access
						if (!(source instanceof CachedSource)) {
							const cacheEntry = cachedSourceMap.get(source);
							if (cacheEntry) {
								source = cacheEntry;
							} else {
								const cachedSource = new CachedSource(source);
								cachedSourceMap.set(source, cachedSource);
								source = cachedSource;
							}
						}
						if (this.cache) {
							this.cache[cacheName] = {
								hash: usedHash,
								source
							};
						}
					}
					if (this.assets[file] && this.assets[file] !== source) {
						throw new Error(
							`Conflict: Multiple assets emit to the same filename ${file}`
						);
					}
					this.assets[file] = source;
					chunk.files.push(file);
					this.hooks.chunkAsset.call(chunk, file);
					alreadyWrittenFiles.set(file, {
						hash: usedHash,
						source,
						chunk
					});
				}
			} catch (err) {
				this.errors.push(
					new ChunkRenderError(chunk, file || filenameTemplate, err)
				);
			}
		}
	}

	/**
	 * @param {string} filename used to get asset path with hash
	 * @param {TODO=} data // TODO: figure out this param type
	 * @returns {string} interpolated path
	 */
	getPath(filename, data) {
		data = data || {};
		data.hash = data.hash || this.hash;
		return this.mainTemplate.getAssetPath(filename, data);
	}

	/**
	 * This function allows you to run another instance of webpack inside of webpack however as
	 * a child with different settings and configurations (if desired) applied. It copies all hooks, plugins
	 * from parent (or top level compiler) and creates a child Compilation
	 *
	 * @param {string} name name of the child compiler
	 * @param {TODO} outputOptions // Need to convert config schema to types for this
	 * @param {Plugin[]} plugins webpack plugins that will be applied
	 * @returns {Compiler} creates a child Compiler instance
	 */
	createChildCompiler(name, outputOptions, plugins) {
		const idx = this.childrenCounters[name] || 0;
		this.childrenCounters[name] = idx + 1;
		return this.compiler.createChildCompiler(
			this,
			name,
			idx,
			outputOptions,
			plugins
		);
	}

	checkConstraints() {
		/** @type {Set<number|string>} */
		const usedIds = new Set();

		const modules = this.modules;
		for (let indexModule = 0; indexModule < modules.length; indexModule++) {
			const moduleId = modules[indexModule].id;
			if (moduleId === null) continue;
			if (usedIds.has(moduleId)) {
				throw new Error(`checkConstraints: duplicate module id ${moduleId}`);
			}
			usedIds.add(moduleId);
		}

		const chunks = this.chunks;
		for (let indexChunk = 0; indexChunk < chunks.length; indexChunk++) {
			const chunk = chunks[indexChunk];
			if (chunks.indexOf(chunk) !== indexChunk) {
				throw new Error(
					`checkConstraints: duplicate chunk in compilation ${chunk.debugId}`
				);
			}
		}

		for (const chunkGroup of this.chunkGroups) {
			chunkGroup.checkConstraints();
		}
	}
}

// TODO remove in webpack 5
Compilation.prototype.applyPlugins = util.deprecate(function(name, ...args) {
	this.hooks[
		name.replace(/[- ]([a-z])/g, match => match[1].toUpperCase())
	].call(...args);
}, "Compilation.applyPlugins is deprecated. Use new API on `.hooks` instead");

// TODO remove in webpack 5
Object.defineProperty(Compilation.prototype, "moduleTemplate", {
	configurable: false,
	get: util.deprecate(function() {
		return this.moduleTemplates.javascript;
	}, "Compilation.moduleTemplate: Use Compilation.moduleTemplates.javascript instead"),
	set: util.deprecate(function(value) {
		this.moduleTemplates.javascript = value;
	}, "Compilation.moduleTemplate: Use Compilation.moduleTemplates.javascript instead.")
});

module.exports = Compilation;<|MERGE_RESOLUTION|>--- conflicted
+++ resolved
@@ -187,17 +187,13 @@
 	}
 };
 
-<<<<<<< HEAD
 /**
  * @template T
  * @param {Set<T>} set set to add items to
  * @param {Set<T>} otherSet set to add items from
  * @returns {void}
  */
-function addAllToSet(set, otherSet) {
-=======
 const addAllToSet = (set, otherSet) => {
->>>>>>> b06cca23
 	for (const item of otherSet) {
 		set.add(item);
 	}
